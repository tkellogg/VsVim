--- conflicted
+++ resolved
@@ -1,2387 +1,2377 @@
-﻿#light
+﻿#light
+
+namespace Vim
+
+open Microsoft.VisualStudio.Text
+open Microsoft.VisualStudio.Text.Editor
+open Microsoft.VisualStudio.Text.Operations
+open Vim.Modes
+open Vim.StringBuilderExtensions
+
+type QuotedStringData =  {
+    LeadingWhiteSpace : SnapshotSpan
+    LeadingQuote : SnapshotPoint
+    Contents : SnapshotSpan
+    TrailingQuote : SnapshotPoint
+    TrailingWhiteSpace : SnapshotSpan 
+} with
+    
+    member x.FullSpan = SnapshotSpanUtil.Create x.LeadingWhiteSpace.Start x.TrailingWhiteSpace.End
+
+/// Flags which can occur on a matching token
+type TokenFlags = 
+
+    /// No flags and hence no restrictions
+    | None = 0
+
+    /// Specified when a match must occur on a separate line
+    | MatchOnSeparateLine = 0x1
+
+    /// Specified when a token is only valid at the start of the line
+    | ValidOnlyAtStartOfLine = 0x2 
+
+    /// Start token does not create a new nesting.  Used for C style 
+    /// block comments because multiple / * doesn't create a nesting
+    | StartTokenDoesNotNest = 0x4
+
+type Token = SnapshotSpan * TokenFlags
+
+/// Motion utility class for parsing out constructs from the text buffer
+module internal MotionUtilLegacy =
+
+    /// The Standard tokens which are used when getting matches in an ITextBuffer.  The syntax
+    /// is (start, end matches, flags)
+    let StandardMatchTokens = 
+        [
+            ("(", [")"], TokenFlags.None)
+            ("[", ["]"], TokenFlags.None)
+            ("{", ["}"], TokenFlags.None)
+            ("/*", ["*/"], TokenFlags.StartTokenDoesNotNest)
+            ("#if", ["#else"; "#elif"; "#endif"], TokenFlags.MatchOnSeparateLine ||| TokenFlags.ValidOnlyAtStartOfLine)
+            ("#else", ["#else"; "#elif"; "#endif"], TokenFlags.MatchOnSeparateLine ||| TokenFlags.ValidOnlyAtStartOfLine)
+            ("#elif", ["#else"; "#elif"; "#endif"], TokenFlags.MatchOnSeparateLine ||| TokenFlags.ValidOnlyAtStartOfLine) 
+        ]
+
+    /// Set of all of the tokens which need to be considered
+    let StandardMatchTokenMap = 
+        StandardMatchTokens
+        |> Seq.map (fun (start, endList, flags) -> (start :: endList) |> Seq.map (fun token -> (token, flags)))
+        |> Seq.concat
+        |> Map.ofSeq
+
+    /// Get the Token in the given SnapshotSpan 
+    let GetMatchTokens span = 
+
+        // Build up a set of tokens which start words that we care about
+        let startSet = 
+            StandardMatchTokenMap
+            |> Seq.map (fun pair -> pair.Key.[0])
+            |> Set.ofSeq
+
+        seq {
+
+            use e = (SnapshotSpanUtil.GetPoints Path.Forward span).GetEnumerator()
+            let builder = System.Text.StringBuilder()
+            let builderStart = ref span.Start
+
+            // Is the data in the builder a prefix match for any item in the 
+            // set of possible matches
+            let isPrefixMatch current = 
+                StandardMatchTokenMap |> Seq.exists (fun pair -> pair.Key.StartsWith current)
+
+            while e.MoveNext() do
+                let currentPoint = e.Current
+                let current = currentPoint.GetChar()
+
+                let toYield = 
+                    if builder.Length > 0 then
+                        // Append the next value and check to see if we've completed the 
+                        // match or need to continue looking
+                        builder.AppendChar current
+                        let current = builder.ToString()
+                        match Map.tryFind current StandardMatchTokenMap with
+                        | Some flags -> 
+    
+                            // Found a match.  Yield the Token
+                            let token = SnapshotSpan(builderStart.Value, builder.Length), flags
+                            builder.Length <- 0
+                            Some token
+                        | None -> 
+    
+                            if not (isPrefixMatch current) then 
+                                // Token is not complete and we no longer have a prefix match 
+                                // against a full token.  Reset our state and interpret the current
+                                // point as the start of a new token
+                                builder.Length <- 0
+                            None
+                    else
+                        None
+
+                match toYield with
+                | Some token -> 
+                    // Produced a token from the builder.  Yield it now
+                    yield token
+                | None ->
+                    // No token was produced from the builder.  If the length is 0 now that means we
+                    // are in a clean context and should interpret 'current' in that clean context
+                    if builder.Length = 0 then
+                        match Map.tryFind (current.ToString()) StandardMatchTokenMap with
+                        | Some flags -> 
+                            // It's a single char complete token so just return it
+                            yield (SnapshotSpan(currentPoint, 1), flags)
+                        | None ->
+                            if Set.contains current startSet then
+                                builderStart := currentPoint 
+                                builder.AppendChar current
+
+        } |> Seq.filter (fun (span, flags) -> 
+
+            if Util.IsFlagSet flags TokenFlags.ValidOnlyAtStartOfLine then 
+                // Filter out tokens which must begin at the start of the line
+                // and don't
+                let line = SnapshotSpanUtil.GetStartLine span
+                SnapshotLineUtil.GetFirstNonBlankOrStart line = span.Start
+            else
+                true)
+
+    /// Find the matching token within the buffer 
+    let FindMatchingToken span flags = 
+
+        // Is this a start token
+        let startTokenNests = not (Util.IsFlagSet flags TokenFlags.StartTokenDoesNotNest)
+        let text = SnapshotSpanUtil.GetText span
+        let isStart, possibleMatches = 
+            match StandardMatchTokens |> Seq.tryFind (fun (start, _, _) -> start = text) with
+            | None -> 
+                // Not a start token.  Matches are all start tokens which have this as an
+                // end token
+                let possibleMatches = 
+                    StandardMatchTokens
+                    |> Seq.filter (fun (_, endTokens, _) -> Seq.exists (fun t -> t = text) endTokens)
+                    |> Seq.map (fun (start, _ , _) -> start)
+                false, possibleMatches
+            | Some (_, endTokens, _) ->
+                // A start token, match the end tokens
+                true, (endTokens |> Seq.ofList)
+
+        // Is the text in the given Span a match for the original token?
+        let isMatch span = 
+            let text = SnapshotSpanUtil.GetText span
+            Seq.exists (fun t -> t = text) possibleMatches
+
+        if isStart then
+            // Starting from this token.  Start the next line if that is one of the options
+            // for this token 
+            let startPoint = 
+                if Util.IsFlagSet flags TokenFlags.MatchOnSeparateLine then
+                    span |> SnapshotSpanUtil.GetStartLine |> SnapshotLineUtil.GetEndIncludingLineBreak
+                else
+                    span.End
+            let endPoint = SnapshotUtil.GetEndPoint startPoint.Snapshot
+            let searchSpan = SnapshotSpan(startPoint, endPoint)
+
+            // Searching for a matching end token is straight forward.  Go forward 
+            // until we find the first matching item 
+            use e = (GetMatchTokens searchSpan).GetEnumerator()
+            let rec inner depth = 
+                if e.MoveNext() then
+                    let current, _ = e.Current 
+                    if isMatch current then 
+                        if depth = 1 then Some current
+                        else inner (depth - 1)
+                    elif startTokenNests && current.GetText() = text then 
+                        inner (depth + 1)
+                    else 
+                        inner depth
+                else
+                    None
+            inner 1 
+        else
+            // Go from the start of the buffer to the start of the token.  We will keep a stack
+            // of open start tokens as we descend down the list of tokens.  As we hit close tokens
+            // we will pop off the top of the list.  When we hit the original token the top
+            // of the list is the matching token
+            let searchSpan = SnapshotSpan(SnapshotUtil.GetStartPoint span.Snapshot, span.Start)
+            use e = (GetMatchTokens searchSpan).GetEnumerator()
+            let rec inner startTokenList = 
+                if e.MoveNext() then
+                    let current, _ = e.Current 
+
+                    if isMatch current then 
+                        match startTokenList with
+                        | [] ->
+                            inner [current]
+                        | _ -> 
+                            // If we have start tokens which nest (like parens) then put the new
+                            // start token at the top of the list.  Else don't even record the 
+                            // token
+                            if startTokenNests then inner (current :: startTokenList)
+                            else inner startTokenList
+                    elif current.GetText() = text then 
+                        // Found another end token.  Pop off the top of the stack if there is
+                        // any
+                        let startTokenList = 
+                            match startTokenList with
+                            | [] -> List.empty
+                            | _::t -> t
+                        inner startTokenList
+                    else 
+                        // Token is uninteresting.  Just recurse
+                        inner startTokenList
+                else
+                    // Can't move the enumerator anymore so we are at the end token.  The top 
+                    // of the list is our matching token
+                    ListUtil.tryHeadOnly startTokenList
+            inner List.empty
+
+[<RequireQualifiedAccess>]
+type SentenceKind = 
+
+    /// Default behavior of a sentence as defined by ':help sentence'
+    | Default
+
+    /// There is one definition of a sentence in Vim but the implementation indicates there
+    /// are actually 2.  In some cases the trailing characters are not considered a part of 
+    /// a sentence.
+    ///
+    /// http://groups.google.com/group/vim_use/browse_thread/thread/d3f28cf801dc2030
+    | NoTrailingCharacters
+
+[<RequireQualifiedAccess>]
+type SectionKind =
+
+    /// By default a section break happens on a form feed in the first 
+    /// column or one of the nroff macros
+    | Default
+
+    /// Split on an open brace in addition to default settings
+    | OnOpenBrace
+
+    /// Split on a close brace in addition to default settings
+    | OnCloseBrace
+
+    /// Split on an open brace or below a close brace in addition to default
+    /// settings
+    | OnOpenBraceOrBelowCloseBrace
+
+/// Result of trying to run a motion against the Visual Snapshot.  By default motions
+/// are run against the edit snapshot but line wise motions which involve counts need
+/// to be run against the visual snapshot in order to properly account for folded regions
+[<RequireQualifiedAccess>]
+type VisualMotionResult =
+
+    /// The mapping succeeded
+    | Succeeded of MotionResult
+
+    /// The motion simply produced no data
+    | FailedNoMotionResult
+
+    /// The motion failed because the Visual SnapshotData could not be retrieved
+    | FailedNoVisualSnapshotData
+
+    /// The motion failed because the SnapshotData could not be mapped back down to the
+    /// Edit snapshot
+    | FailedNoMapToEditSnapshot
+
+type internal MotionUtil 
+    ( 
+        _vimBufferData : IVimBufferData
+    ) = 
+
+    let _vimTextBuffer = _vimBufferData.VimTextBuffer
+    let _textView = _vimBufferData.TextView
+    let _statusUtil = _vimBufferData.StatusUtil
+    let _wordUtil = _vimBufferData.WordUtil
+    let _localSettings = _vimTextBuffer.LocalSettings
+    let _markMap = _vimTextBuffer.Vim.MarkMap
+    let _jumpList = _vimBufferData.JumpList
+    let _vimData = _vimTextBuffer.Vim.VimData
+    let _search = _vimTextBuffer.Vim.SearchService
+    let _wordNavigator = _vimTextBuffer.WordNavigator
+    let _textBuffer = _textView.TextBuffer
+    let _bufferGraph = _textView.BufferGraph
+    let _visualBuffer = _textView.TextViewModel.VisualBuffer
+    let _globalSettings = _localSettings.GlobalSettings
+
+    /// Set of characters which represent the end of a sentence. 
+    static let SentenceEndChars = ['.'; '!'; '?']
+
+    /// Set of characters which can validly follow a sentence 
+    static let SentenceTrailingChars = [')';']'; '"'; '\'']
+
+    /// Caret point in the ITextView
+    member x.CaretPoint = TextViewUtil.GetCaretPoint _textView
+
+    /// Caret line in the ITextView
+    member x.CaretLine = SnapshotPointUtil.GetContainingLine x.CaretPoint
+
+    /// Current ITextSnapshot for the ITextBuffer
+    member x.CurrentSnapshot = _textBuffer.CurrentSnapshot
+
+    member x.SpanAndForwardFromLines (line1:ITextSnapshotLine) (line2:ITextSnapshotLine) = 
+        if line1.LineNumber <= line2.LineNumber then SnapshotSpan(line1.Start, line2.End),true
+        else SnapshotSpan(line2.Start, line1.End),false
+
+    /// Apply the 'startofline' option to the given MotionResult.  This function must be 
+    /// called with the MotionData mapped back to the edit snapshot
+    member x.ApplyStartOfLineOption (motionData : MotionResult) =
+        Contract.Assert(match motionData.MotionKind with MotionKind.LineWise _ -> true | _ -> false)
+        Contract.Assert(motionData.Span.Snapshot = x.CurrentSnapshot)
+        if not _globalSettings.StartOfLine then 
+            motionData 
+        else
+            let lastLine = motionData.DirectionLastLine
+
+            // TODO: Is GetFirstNonBlankOrStart correct here?  Should it be using the
+            // End version?
+            let point = SnapshotLineUtil.GetFirstNonBlankOrStart lastLine
+            let column = SnapshotPointUtil.GetColumn point |> CaretColumn.InLastLine
+            { motionData with MotionKind = MotionKind.LineWise column }
+
+    /// Linewise motions often need to deal with the VisualSnapshot of the ITextView because
+    /// they see folded regions as single lines vs. the many of which are actually represented
+    /// within the fold.  
+    ///
+    /// This function wraps the conversion of the information from the edit buffer into the 
+    /// visual buffer and back again when we are done. 
+    member x.MotionWithVisualSnapshotCore (action : SnapshotData -> 'T) (getMotionResult : 'T -> MotionResult option) =
+
+        // First get the SnapshotData for the VisualBuffer based on the current position of the
+        // caret in the EditBuffer.  
+        //
+        // Although highly unlikely it's possible for the caret point to be unmappable into the 
+        // VisualBuffer.  This would likely represent a bug in the projection mapping or the way
+        // in which a projection was setup.
+        match TextViewUtil.GetVisualSnapshotData _textView with
+        | None -> 
+            _statusUtil.OnWarning Resources.Internal_ErrorMappingToVisual
+            VisualMotionResult.FailedNoVisualSnapshotData
+        | Some snapshotData ->
+
+            // Calculate the motion information based on this SnapshotData value
+            let value = action snapshotData
+
+            match getMotionResult value with
+            | None ->
+                VisualMotionResult.FailedNoMotionResult
+            | Some motionResult ->  
+                // Now migrate the SnapshotSpan down to the EditBuffer.  If we cannot map this span into
+                // the EditBuffer then we must fail. 
+                let span = BufferGraphUtil.MapSpanDownToSingle _bufferGraph motionResult.Span x.CurrentSnapshot
+                match span with
+                | None ->
+                    _statusUtil.OnError Resources.Internal_ErrorMappingBackToEdit
+                    VisualMotionResult.FailedNoMapToEditSnapshot
+                | Some span ->
+                    { motionResult with Span = span } |> VisualMotionResult.Succeeded
+
+    /// Run the motion function against the Visual Snapshot
+    member x.MotionWithVisualSnapshot (action : SnapshotData -> MotionResult) = 
+
+        match x.MotionWithVisualSnapshotCore action (fun x -> Some x) with
+        | VisualMotionResult.Succeeded motionResult ->
+            motionResult
+        | _ -> 
+            // This can only fail due to mapping issues of the Snapshot back and
+            // forth between the visual and edit snapshot.  If that happens just 
+            // run against the edit snapshot
+            let snapshotData = TextViewUtil.GetEditSnapshotData _textView
+            action snapshotData
+
+    /// Run the motion function against the Visual Snapshot
+    member x.MotionOptionWithVisualSnapshot (action : SnapshotData -> MotionResult option) = 
+
+        match x.MotionWithVisualSnapshotCore action (fun x -> x) with
+        | VisualMotionResult.Succeeded motionResult ->
+            Some motionResult
+        | VisualMotionResult.FailedNoMotionResult ->
+            // If the motion can't be calculated on the Visual Snapshot then there's no reason
+            // to expect it to be calculated properly on the edit snapshot.
+            None
+        | VisualMotionResult.FailedNoMapToEditSnapshot ->
+            // If the motion result couldn't be mapped back to the edit snapshot then just run
+            // against the edit snapshot directly.
+            let snapshotData = TextViewUtil.GetEditSnapshotData _textView
+            action snapshotData
+        | VisualMotionResult.FailedNoVisualSnapshotData ->
+            // This should only happen in cases where the ITextView is in a very bad state as 
+            // it can't map the caret from the edit buffer to the Visual Snapshot.  Can't think
+            // of any reason why this could happen but as a fail safe fall back to the edit buffer
+            // here
+            let snapshotData = TextViewUtil.GetEditSnapshotData _textView
+            action snapshotData
+
+    /// Get the motion between the provided two lines.  The motion will be linewise
+    /// and have a column of the first non-whitespace character.  If the 'startofline'
+    /// option is not set it will keep the original column
+    member x.LineToLineFirstNonBlankMotion (startLine : ITextSnapshotLine) (endLine : ITextSnapshotLine) = 
+
+        // Get the column based on the 'startofline' option
+        let column = 
+            if _globalSettings.StartOfLine then 
+                endLine |> SnapshotLineUtil.GetFirstNonBlankOrStart |> SnapshotPointUtil.GetColumn
+            else
+                _textView |> TextViewUtil.GetCaretPoint |> SnapshotPointUtil.GetColumn
+        let column = CaretColumn.InLastLine column
+
+        // Create the range based on the provided lines.  Remember they can be in reverse
+        // order
+        let range, isForward = 
+            let startLine, endLine, isForward = 
+                if startLine.LineNumber <= endLine.LineNumber then startLine, endLine, true 
+                else endLine, startLine, false
+            (SnapshotLineRangeUtil.CreateForLineRange startLine endLine, isForward)
+        {
+            Span = range.ExtentIncludingLineBreak
+            IsForward = isForward
+            MotionKind = MotionKind.LineWise column
+            MotionResultFlags = MotionResultFlags.None }
+
+    /// Get the SnapshotSpan values for the paragraph object starting from the given SnapshotPoint
+    /// in the specified direction.  
+    member x.GetParagraphs path point = 
+
+        // Get the full span of a paragraph given a start point
+        let getFullSpanFromStartPoint point =
+            Contract.Assert (x.IsParagraphStart point)
+            let snapshot = SnapshotPointUtil.GetSnapshot point
+            let endPoint =
+                point 
+                |> SnapshotPointUtil.AddOne
+                |> SnapshotPointUtil.GetPointsIncludingLineBreak Path.Forward
+                |> Seq.skipWhile (fun p -> not (x.IsParagraphStart p))
+                |> SeqUtil.headOrDefault (SnapshotUtil.GetEndPoint snapshot)
+            SnapshotSpan(point, endPoint)
+
+        x.GetTextObjectsCore point path x.IsParagraphStart getFullSpanFromStartPoint
+
+    /// Get the SnapshotLineRange values for the section values starting from the given SnapshotPoint 
+    /// in the specified direction.  Note: The full span of the section will be returned if the 
+    /// provided SnapshotPoint is in the middle of it
+    member x.GetSectionRanges sectionKind path point =
+
+        let isNotSectionStart line = not (x.IsSectionStart sectionKind line)
+
+        // Get the ITextSnapshotLine which is the start of the nearest section from the given point.  
+        let snapshot = SnapshotPointUtil.GetSnapshot point
+        let getSectionStartBackward point = 
+            let line = SnapshotPointUtil.GetContainingLine point
+            SnapshotUtil.GetLines snapshot line.LineNumber Path.Backward
+            |> Seq.skipWhile isNotSectionStart
+            |> SeqUtil.headOrDefault (SnapshotUtil.GetFirstLine snapshot)
+
+        // Get the SnapshotLineRange from an ITextSnapshotLine which begins a section
+        let getSectionRangeFromStart (startLine: ITextSnapshotLine) =
+            Contract.Assert (x.IsSectionStart sectionKind startLine)
+            let nextStartLine = 
+                SnapshotUtil.GetLines snapshot startLine.LineNumber Path.Forward
+                |> SeqUtil.skipMax 1
+                |> Seq.skipWhile isNotSectionStart
+                |> SeqUtil.tryHeadOnly
+
+            let count = 
+                match nextStartLine with 
+                | None -> (SnapshotUtil.GetLastLineNumber snapshot) - startLine.LineNumber + 1
+                | Some nextStartLine -> nextStartLine.LineNumber - startLine.LineNumber
+
+            SnapshotLineRangeUtil.CreateForLineAndCount startLine count |> Option.get
+
+        match path with
+        | Path.Forward ->
+            // Start the search from the nearest section start backward
+            let startLine = getSectionStartBackward point
+
+            Seq.unfold (fun point -> 
+                if SnapshotPointUtil.IsEndPoint point then
+                    // Once we hit <end> we are done
+                    None
+                else
+                    let startLine = SnapshotPointUtil.GetContainingLine point
+                    let range = getSectionRangeFromStart startLine
+                    Some (range, range.EndIncludingLineBreak)) startLine.Start
+        | Path.Backward ->
+
+            // Create the sequence by doing an unfold.  The provided point will be the 
+            // start point of the following section SnapshotLineRange
+            let getPrevious point =
+                match SnapshotPointUtil.TrySubtractOne point with
+                | None -> 
+                    // Once we are at start we are done
+                    None
+                | Some point ->
+                    let endLine = SnapshotPointUtil.GetContainingLine point
+                    let startLine = getSectionStartBackward point
+                    let range = SnapshotLineRangeUtil.CreateForLineRange startLine endLine
+                    Some (range, range.Start)
+
+            // There is a bit of a special case with backward sections.  If the point is 
+            // anywhere on the line of a section start then really it starts from the start
+            // of the line
+            let point = 
+                let line = SnapshotPointUtil.GetContainingLine point
+                if x.IsSectionStart sectionKind line then
+                    line.Start
+                else 
+                    point
+
+            let startLine = getSectionStartBackward point
+            let sections = Seq.unfold getPrevious startLine.Start
+
+            if startLine.Start = point then
+                // The provided SnapshotPoint is the first point on a section so we don't include
+                // it and the sections sequence as stands is correct
+                sections
+            else 
+                // Need to include the section which spans this point 
+                let added = startLine |> getSectionRangeFromStart |> Seq.singleton
+                Seq.append added sections
+
+    /// Get the SnapshotSpan values for the section values starting from the given SnapshotPoint 
+    /// in the specified direction.  Note: The full span of the section will be returned if the 
+    /// provided SnapshotPoint is in the middle of it
+    member x.GetSections sectionKind path point =
+        x.GetSectionRanges sectionKind path point
+        |> Seq.map (fun range -> range.ExtentIncludingLineBreak)
+
+    /// Get the SnapshotSpan values for the sentence values starting from the given SnapshotPoint 
+    /// in the specified direction.  Note: The full span of the section will be returned if the 
+    /// provided SnapshotPoint is in the middle of it
+    member x.GetSentences sentenceKind path point = 
+
+        // Get the full span of a sentence given the particular start point
+        let getFullSpanFromStartPoint point = 
+            Contract.Assert (x.IsSentenceStart sentenceKind point)
+
+            let snapshot = SnapshotPointUtil.GetSnapshot point
+
+            // Move forward until we hit the end point and then move one past it so the end
+            // point is included in the span
+            let endPoint = 
+                point
+                |> SnapshotPointUtil.AddOne
+                |> SnapshotPointUtil.GetPointsIncludingLineBreak Path.Forward
+                |> Seq.skipWhile (fun p -> not (x.IsSentenceEnd sentenceKind p))
+                |> SeqUtil.headOrDefault (SnapshotUtil.GetEndPoint snapshot)
+            SnapshotSpan(point, endPoint)
+
+        x.GetTextObjectsCore point path (x.IsSentenceStart sentenceKind) getFullSpanFromStartPoint
+
+    /// Get the text objects core from the given point in the given direction
+    member x.GetTextObjectsCore point path isStartPoint getSpanFromStartPoint = 
+
+        let snapshot = SnapshotPointUtil.GetSnapshot point
+        let isNotStartPoint point = not (isStartPoint point)
+
+        // Wrap the get full span method to deal with <end>.  
+        let getSpanFromStartPoint point = 
+            if SnapshotPointUtil.IsEndPoint point then
+                SnapshotSpan(point, 0)
+            else
+                getSpanFromStartPoint point
+
+        // Get the section start going backwards from the given point.
+        let getStartBackward point = 
+            point 
+            |> SnapshotPointUtil.GetPointsIncludingLineBreak Path.Backward
+            |> Seq.skipWhile isNotStartPoint
+            |> SeqUtil.headOrDefault (SnapshotPoint(snapshot, 0))
+
+        // Get the section start going forward from the given point 
+        let getStartForward point = 
+            point
+            |> SnapshotPointUtil.GetPointsIncludingLineBreak Path.Forward
+            |> Seq.skipWhile isNotStartPoint
+            |> SeqUtil.headOrDefault (SnapshotUtil.GetEndPoint snapshot)
+
+        // Search includes the section which contains the start point so go ahead and get it
+        match path, SnapshotPointUtil.IsStartPoint point with 
+        | Path.Forward, _ ->
+
+            // Get the next object.  The provided point should either be <end> or point 
+            // to the start of a section
+            let getNext point =
+                if SnapshotPointUtil.IsEndPoint point then
+                    None
+                else
+                    let span = getSpanFromStartPoint point
+                    let startPoint = getStartForward span.End
+                    Some (span, startPoint)
+
+            // Get the point to start the sequence from.  Need to be very careful though 
+            // because it's possible for the first SnapshotSpan being completely before the 
+            // provided SnapshotPoint.  This can happen for text objects which have white 
+            // space chunks and the provided point 
+            let startPoint = 
+                let startPoint = getStartBackward point
+                let span = getSpanFromStartPoint startPoint
+                if point.Position >= span.End.Position then
+                    getStartForward span.End
+                else
+                    startPoint
+            Seq.unfold getNext startPoint
+        | Path.Backward, true ->
+            // Handle the special case here
+            Seq.empty
+        | Path.Backward, false ->
+
+            // Get the previous section.  The provided point should either be 0 or point
+            // to the start of a section
+            let getPrevious point = 
+                if SnapshotPointUtil.IsStartPoint point then
+                    None
+                else
+                    let startPoint = point |> SnapshotPointUtil.SubtractOne |> getStartBackward
+                    let span = getSpanFromStartPoint startPoint
+                    Some (span, startPoint)
+
+            Seq.unfold getPrevious point
+
+    /// Is this line a blank line with no blank lines above it 
+    member x.IsBlankLineWithNoBlankAbove line = 
+        if 0 = SnapshotLineUtil.GetLength line then
+            let number = line.LineNumber - 1
+            match SnapshotUtil.TryGetLine line.Snapshot number with
+            | None -> true
+            | Some line -> line.Length <> 0
+        else
+            false
+
+    /// Is this point the start of a paragraph.  Considers both paragraph and section 
+    /// start points
+    member x.IsParagraphStart point =
+        let line = SnapshotPointUtil.GetContainingLine point
+        if line.Start = point then
+            x.IsParagraphStartOnly line || x.IsSectionStart SectionKind.Default line
+        else
+            false
+
+    /// Is this point the start of a paragraph.  This does not consider section starts but
+    /// specifically items related to paragraphs.  Paragraphs begin after a blank line or
+    /// at one of the specified macros
+    member x.IsParagraphStartOnly line = 
+        let startPoint = SnapshotLineUtil.GetStart line
+
+        SnapshotPointUtil.IsStartPoint startPoint ||
+        x.IsTextMacroMatchLine line _globalSettings.Paragraphs ||
+        x.IsBlankLineWithNoBlankAbove line
+
+    /// Is this line the start of a section.  Section boundaries can only occur at the
+    /// start of a line or in a couple of scenarios around braces
+    member x.IsSectionStart kind line = 
+
+        // Is this a standard section start
+        let startPoint = SnapshotLineUtil.GetStart line
+        let isStandardStart = 
+            if SnapshotPointUtil.IsStartPoint startPoint then
+                true
+            elif SnapshotPointUtil.IsChar '\f' startPoint then
+                true
+            else
+                x.IsTextMacroMatchLine line _globalSettings.Sections
+
+        if isStandardStart then
+            true
+        else
+            match kind with
+            | SectionKind.Default ->
+                false
+            | SectionKind.OnOpenBrace -> 
+                SnapshotPointUtil.IsChar '{' startPoint
+            | SectionKind.OnCloseBrace -> 
+                SnapshotPointUtil.IsChar '}' startPoint
+            | SectionKind.OnOpenBraceOrBelowCloseBrace -> 
+                if SnapshotPointUtil.IsChar '{' startPoint then
+                    true
+                else
+                    match SnapshotUtil.TryGetLine line.Snapshot (line.LineNumber - 1) with
+                    | None -> false
+                    | Some line -> SnapshotPointUtil.IsChar '}' line.Start
+
+    /// Is this the end point of the span of an actual sentence.  Considers sentence, paragraph and 
+    /// section semantics
+    member x.IsSentenceEnd sentenceKind point = 
+
+        // Is the char for the provided point in the given list.  Make sure to 
+        // account for the snapshot end point here as it makes the remaining 
+        // logic easier 
+        let isCharInList list point = 
+            match SnapshotPointUtil.TryGetChar point with
+            | None -> 
+                false
+            | Some c ->
+                let c = SnapshotPointUtil.GetChar point
+                ListUtil.contains c list 
+
+        // Is this a valid white space item to end the sentence
+        let isWhiteSpaceEnd point = 
+            SnapshotPointUtil.IsWhiteSpace point || 
+            SnapshotPointUtil.IsInsideLineBreak point ||
+            SnapshotPointUtil.IsEndPoint point
+
+        // Is it SnapshotPoint pointing to an end char which actually ends
+        // the sentence
+        let isEndNoTrailing point = 
+            if isCharInList SentenceEndChars point then
+                point |> SnapshotPointUtil.AddOne |> isWhiteSpaceEnd
+            else
+                false
+
+        // Is it a trailing character which properly ends a sentence
+        let isTrailing point = 
+            if isCharInList SentenceTrailingChars point then
+
+                // Need to see if we are preceded by an end character first
+                let isPrecededByEnd = 
+                    if SnapshotPointUtil.IsStartPoint point then 
+                        false
+                    else
+                        point 
+                        |> SnapshotPointUtil.SubtractOne
+                        |> SnapshotPointUtil.GetPointsIncludingLineBreak Path.Backward
+                        |> Seq.skipWhile (isCharInList SentenceTrailingChars)
+                        |> SeqUtil.tryHeadOnly
+                        |> Option.map (isCharInList SentenceEndChars)
+                        |> OptionUtil.getOrDefault false
+
+                if isPrecededByEnd then
+                    point |> SnapshotPointUtil.AddOne |> isWhiteSpaceEnd
+                else
+                    false
+            else
+                false
+
+        /// The line containing the SnapshotPoint
+        let line = SnapshotPointUtil.GetContainingLine point
+
+        /// Is this line a sentence line?  A sentence line is a sentence which is caused by
+        /// a paragraph, section boundary or blank line
+        /// Is this point the start of a sentence line?  A sentence line is a sentence which is 
+        /// caused by a paragraph, section boundary or a blank line.
+        let isSentenceLine line =
+            x.IsTextMacroMatchLine line _globalSettings.Paragraphs ||
+            x.IsTextMacroMatchLine line _globalSettings.Sections ||
+            x.IsBlankLineWithNoBlankAbove line
+
+        // Is this the last point on a sentence line?  The last point on the sentence line is the 
+        // final character of the line break.  This is key to understand: the line break on a sentence
+        // line is not considered white space!!!  This can be verified by placing the caret on the 'b' in 
+        // the following and doing a 'yas'
+        //
+        //  a
+        //  
+        //  b
+        let isSentenceLineLast point =
+            let line = SnapshotPointUtil.GetContainingLine point
+            isSentenceLine line && SnapshotLineUtil.IsLastPointIncludingLineBreak line point
+
+        if isSentenceLine line && line.Start = point then
+            // If this point is the start of a sentence line then it's the end point of the
+            // previous sentence span. 
+            true
+        else
+            match SnapshotPointUtil.TrySubtractOne point with
+            | None -> 
+                // Start of buffer is not the end of a sentence
+                false 
+            | Some point -> 
+                match sentenceKind with
+                | SentenceKind.Default -> isEndNoTrailing point || isTrailing point || isSentenceLineLast point
+                | SentenceKind.NoTrailingCharacters -> isEndNoTrailing point || isSentenceLineLast point
+
+    /// Is this point the star of a sentence.  Considers sentences, paragraphs and section
+    /// boundaries
+    member x.IsSentenceStart sentenceKind point = 
+        if x.IsSentenceStartOnly sentenceKind point then
+            true
+        else
+            let line = SnapshotPointUtil.GetContainingLine point
+            if line.Start = point then
+                x.IsParagraphStartOnly line || x.IsSectionStart SectionKind.Default line
+            else
+                false
+
+    /// Is the start of a sentence.  This doesn't consider section or paragraph boundaries
+    /// but specifically items related to the start of a sentence
+    member x.IsSentenceStartOnly sentenceKind point = 
+
+        let snapshot = SnapshotPointUtil.GetSnapshot point
+
+        // Get the point after the last sentence
+        let priorEndPoint = 
+            point
+            |> SnapshotPointUtil.GetPointsIncludingLineBreak Path.Backward
+            |> Seq.filter (x.IsSentenceEnd sentenceKind)
+            |> SeqUtil.tryHeadOnly
+
+        match priorEndPoint with 
+        | None -> 
+            // No prior end point so the start of this sentence is the start of the 
+            // ITextBuffer
+            SnapshotPointUtil.IsStartPoint point 
+        | Some priorEndPoint -> 
+            // Move past the white space until we get the start point.  Don't need 
+            // to consider line breaks because we are only dealing with sentence 
+            // specific items.  Methods like IsSentenceStart deal with line breaks
+            // by including paragraphs
+            let startPoint =
+                priorEndPoint 
+                |> SnapshotPointUtil.GetPoints Path.Forward
+                |> Seq.skipWhile SnapshotPointUtil.IsWhiteSpaceOrInsideLineBreak
+                |> SeqUtil.headOrDefault (SnapshotUtil.GetEndPoint x.CurrentSnapshot)
+
+            startPoint.Position = point.Position
+    
+    /// This function is used to match nroff macros for both section and paragraph sections.  It 
+    /// determines if the line starts with the proper macro string
+    member x.IsTextMacroMatch point macroString =
+        let line = SnapshotPointUtil.GetContainingLine point
+        if line.Start <> point then
+            // Match can only occur at the start of the line
+            false
+        else
+            x.IsTextMacroMatchLine line macroString
+
+    /// This function is used to match nroff macros for both section and paragraph sections.  It 
+    /// determines if the line starts with the proper macro string
+    member x.IsTextMacroMatchLine (line : ITextSnapshotLine) macroString =
+        let isLengthCorrect = 0 = (String.length macroString) % 2
+        if not isLengthCorrect then 
+            // Match can only occur with a valid macro string length
+            false
+        elif line.Length = 0 || line.Start.GetChar() <> '.' then
+            // Line must start with a '.' 
+            false
+        elif line.Length = 2 then
+            // Line is in the form '.H' so can only match pairs which have a blank 
+            let c = line.Start |> SnapshotPointUtil.AddOne |> SnapshotPointUtil.GetChar
+            { 0 .. ((String.length macroString) - 1)}
+            |> Seq.filter (fun i -> i % 2 = 0)
+            |> Seq.exists (fun i -> macroString.[i] = c && macroString.[i + 1] = ' ')
+        elif line.Length = 3 then
+            // Line is in the form '.HH' so match both items
+            let c1 = line.Start |> SnapshotPointUtil.AddOne |> SnapshotPointUtil.GetChar
+            let c2 = line.Start |> SnapshotPointUtil.Add 2 |> SnapshotPointUtil.GetChar
+            { 0 .. ((String.length macroString) - 1)}
+            |> Seq.filter (fun i -> i % 2 = 0)
+            |> Seq.exists (fun i -> macroString.[i] = c1 && macroString.[i + 1] = c2)
+        else
+            // Line can't match
+            false
+
+    /// Get the block span for the specified char at the given context point
+    member x.GetBlock contextPoint (blockKind : BlockKind) count = 
+
+        let startChar, endChar = blockKind.Characters
+
+        // Is the char at the given point escaped?
+        let isEscaped point = 
+            match SnapshotPointUtil.TrySubtractOne point with
+            | None -> false
+            | Some point -> SnapshotPointUtil.GetChar point = '\\'
+
+        let isChar c point = SnapshotPointUtil.GetChar point = c && not (isEscaped point) 
+
+        let snapshot = SnapshotPointUtil.GetSnapshot contextPoint
+        let startPoint = 
+            SnapshotSpan(SnapshotPoint(snapshot, 0), SnapshotPointUtil.AddOneOrCurrent contextPoint)
+            |> SnapshotSpanUtil.GetPoints Path.Backward
+            |> Seq.tryFind (isChar startChar)
+
+        let endPoint = 
+            SnapshotSpan(contextPoint, SnapshotUtil.GetEndPoint snapshot)
+            |> SnapshotSpanUtil.GetPoints Path.Forward
+            |> Seq.tryFind (isChar endChar)
+
+        match startPoint, endPoint with
+        | Some startPoint, Some endPoint -> 
+            if count = 1 then
+                let endPoint = SnapshotPointUtil.AddOneOrCurrent endPoint
+                SnapshotSpan(startPoint, endPoint) |> Some
+            else
+                // Need to support counts other than 1
+                None
+        | _ -> None
+
+    member x.GetQuotedStringData () = 
+        let caretPoint,caretLine = TextViewUtil.GetCaretPointAndLine _textView
+
+        // Find the quoted data structure from a given point on the line 
+        let getData startPoint = 
+
+            // Find a quote from the given point.  This takes into account escaped quotes
+            // and will only return a non-escaped one
+            let findQuote point =
+                let rec inner point inEscape = 
+                    if point = caretLine.End then None
+                    else
+                        let c = SnapshotPointUtil.GetChar point
+                        if c = '\"' then
+                            if inEscape then inner (point.Add(1)) false 
+                            else Some point
+                        elif StringUtil.containsChar _localSettings.QuoteEscape c then 
+                            inner (point.Add(1)) true
+                        else
+                            inner (point.Add(1)) false
+                inner point false
+    
+            match findQuote startPoint with
+            | None -> None
+            | Some(firstQuote) ->
+                match findQuote (firstQuote.Add(1)) with
+                | None -> None
+                | Some(secondQuote) ->
+    
+                    let span = SnapshotSpanUtil.Create (SnapshotPointUtil.AddOne firstQuote) secondQuote
+                    let isWhiteSpace = SnapshotPointUtil.GetChar >> CharUtil.IsWhiteSpace
+
+                    // Calculate the leading whitespace span.  It includes the white space just
+                    // before the leading quote.  The quote is not included in the span
+                    let leadingSpan = 
+    
+                        let isPreviousWhiteSpace point = 
+                            if point = caretLine.Start then false
+                            else 
+                                match SnapshotPointUtil.TrySubtractOne point with
+                                | None -> false
+                                | Some(prev) -> prev |> isWhiteSpace
+    
+                        let rec inner start = 
+                            if isPreviousWhiteSpace start then start |> SnapshotPointUtil.SubtractOne |> inner
+                            else SnapshotSpanUtil.Create start firstQuote
+                        inner firstQuote
+
+                    // Calculate the trailing whitespace span
+                    let trailingSpan =
+                        
+                        let isNextWhiteSpace point = 
+                            match SnapshotPointUtil.TryAddOne point with
+                            | None -> false
+                            | Some(next) ->
+                                if next.Position >= caretLine.End.Position then false
+                                else isWhiteSpace next
+    
+                        let start = SnapshotPointUtil.AddOne secondQuote
+                        let rec inner endPoint =
+                            if isNextWhiteSpace endPoint then endPoint |> SnapshotPointUtil.AddOne |> inner
+                            elif endPoint = start then SnapshotSpanUtil.CreateEmpty start
+                            else 
+                                let endPoint = SnapshotPointUtil.AddOne endPoint
+                                SnapshotSpanUtil.Create start endPoint
+                        inner start
+
+                    {
+                        LeadingWhiteSpace = leadingSpan
+                        LeadingQuote = firstQuote
+                        Contents = span
+                        TrailingQuote = secondQuote
+                        TrailingWhiteSpace = trailingSpan } |> Some
+
+        // Holds all of the QuotedStringData for the given line.  This doesn't really 
+        // understand string infrastructure and will see two quoted strings as three.  
+        let all = 
+            seq {
+                let more = ref true
+                let cur = ref caretLine.Start
+                while more.Value do
+                    match getData cur.Value with
+                    | None -> more := false
+                    | Some(data) ->
+                        yield data
+                        cur := data.TrailingQuote 
+            }
+
+        // First search for the QuotedStringData who's FullSpan includes the caret 
+        // point 
+        match all |> Seq.tryFind (fun data -> data.FullSpan.Contains caretPoint) with
+        | Some(data) -> Some data
+        | None -> SeqUtil.tryHeadOnly all
+
+    member x.Mark localMark = 
+        match _vimTextBuffer.GetLocalMark localMark with
+        | None -> 
+            None
+        | Some virtualPoint ->
+
+            // Found the motion so update the jump list
+            _jumpList.Add x.CaretPoint
+
+            let caretPoint = TextViewUtil.GetCaretPoint _textView
+            let startPoint, endPoint = SnapshotPointUtil.OrderAscending caretPoint virtualPoint.Position
+            let column = SnapshotPointUtil.GetColumn virtualPoint.Position
+            let span = SnapshotSpan(startPoint, endPoint)
+            {
+                Span = span
+                IsForward = caretPoint = startPoint
+                MotionKind = MotionKind.CharacterWiseExclusive
+                MotionResultFlags = MotionResultFlags.None } |> Some
+
+    /// Motion from the caret to the given mark within the ITextBuffer.  Because this uses
+    /// absolute positions and not counts we can operate on the edit buffer and don't need
+    /// to consider the visual buffer
+    member x.MarkLine localMark =
+
+        match _vimTextBuffer.GetLocalMark localMark with
+        | None ->
+            None
+        | Some virtualPoint ->
+
+            // Found the motion so update the jump list
+            _jumpList.Add x.CaretPoint
+
+            let startPoint, endPoint = SnapshotPointUtil.OrderAscending x.CaretPoint virtualPoint.Position
+            let startLine = SnapshotPointUtil.GetContainingLine startPoint
+            let endLine = SnapshotPointUtil.GetContainingLine endPoint
+            let range = SnapshotLineRangeUtil.CreateForLineRange startLine endLine
+            {
+                Span = range.ExtentIncludingLineBreak
+                IsForward = x.CaretPoint = startPoint
+                MotionKind =
+                    virtualPoint.Position
+                    |> SnapshotPointUtil.GetContainingLine
+                    |> SnapshotLineUtil.GetFirstNonBlankOrStart
+                    |> SnapshotPointUtil.GetColumn
+                    |> CaretColumn.InLastLine
+                    |> MotionKind.LineWise
+                MotionResultFlags = MotionResultFlags.None } |> Some
+
+    /// Find the matching token for the next token on the current line 
+    member x.MatchingToken() = 
+
+        // First step is to find the token under the caret point or the one
+        // immediately after it.  
+        let all = MotionUtilLegacy.GetMatchTokens x.CaretLine.Extent
+        let token = 
+            MotionUtilLegacy.GetMatchTokens x.CaretLine.Extent
+            |> Seq.tryFind (fun (span, _) -> 
+                span.Contains(x.CaretPoint) || 
+                span.Start.Position >= x.CaretPoint.Position)
+
+        match token with
+        | None -> 
+            // No tokens on the line 
+            None
+        | Some (token, flags) -> 
+            // Now lets look for the matching token 
+            match MotionUtilLegacy.FindMatchingToken token flags with
+            | None ->
+                // No matching token so once again no motion data
+                None
+            | Some otherToken ->
+
+                // Search succeeded so update the jump list before moving
+                _jumpList.Add x.CaretPoint
+
+                // Nice now order the tokens appropriately to get the span 
+                let span, isForward = 
+                    if x.CaretPoint.Position < otherToken.Start.Position then
+                        SnapshotSpan(x.CaretPoint, otherToken.End), true
+                    else
+                        SnapshotSpan(otherToken.Start, SnapshotPointUtil.AddOneOrCurrent x.CaretPoint), false
+
+                {
+                    Span = span
+                    IsForward = isForward
+                    MotionKind = MotionKind.CharacterWiseInclusive
+                    MotionResultFlags = MotionResultFlags.None } |> Some
+
+    /// Implement the all block motion
+    member x.AllBlock contextPoint blockKind count =
+
+        let span = x.GetBlock contextPoint blockKind count
+        match span with
+        | None -> None
+        | Some span ->
+            { 
+                Span = span
+                IsForward = true
+                MotionKind = MotionKind.CharacterWiseInclusive
+                MotionResultFlags = MotionResultFlags.None } |> Some
+
+    /// Implementation of the 'ap' motion.  Unfortunately this is not as simple as the documentation
+    /// states it is.  While the 'ap' motion uses the same underlying definition of a paragraph 
+    /// how the blank lines are treated differs greatly between 'ap' and '}'.  During an 'ap' call
+    /// the blank lines are definitely considered white space while in '}' motions it's part of the
+    /// next line.  This discrepancy can be easily demonstrated with the following example
+    ///
+    ///   a
+    ///    
+    ///   b
+    ///
+    /// Put the caret on line 0.  A 'yap' call will yank lines 1 and 2 line wise while a 'y}' will
+    /// yank line 1
+    member x.AllParagraph count = 
+
+        let all = x.GetParagraphs Path.Forward x.CaretPoint |> Seq.truncate count |> List.ofSeq
+        match all with
+        | [] ->
+            // No paragraphs forward so return nothing
+            None
+        | head :: tail -> 
+
+            // Get the span of the all motion
+            let span = 
+                let last = List.nth all (all.Length - 1)
+                SnapshotSpan (head.Start, last.End)
+
+            // The 'ap' motion considers blank lines to be white space
+            let isWhiteSpace point  = 
+                let line = SnapshotPointUtil.GetContainingLine point
+                line.Length = 0
+
+            let isCaretInWhiteSpace = isWhiteSpace x.CaretPoint
+
+            // Is there white space after is true if there is white space after this 
+            // object and before the next
+            let whiteSpaceAfter = 
+                if isWhiteSpace span.End then
+                    let endPoint = 
+                        span.End
+                        |> SnapshotPointUtil.GetPointsIncludingLineBreak Path.Forward 
+                        |> Seq.skipWhile isWhiteSpace
+                        |> SeqUtil.headOrDefault (SnapshotUtil.GetEndPoint x.CurrentSnapshot)
+                    SnapshotSpan(span.Start, endPoint) |> Some
+                else
+                    None
+
+            // Include the preceding white space in the Span
+            let includePrecedingWhiteSpace () =
+                let startPoint = 
+                    span.Start 
+                    |> SnapshotPointUtil.GetPointsIncludingLineBreak Path.Backward
+                    |> Seq.skipWhile (fun point -> 
+                        // Skip while the previous point is white space
+                        match SnapshotPointUtil.TrySubtractOne point with
+                        | Some point -> isWhiteSpace point
+                        | None -> false)
+                    |> SeqUtil.headOrDefault (SnapshotUtil.GetStartPoint x.CurrentSnapshot)
+                SnapshotSpan(startPoint, span.End)
+
+            // Now we need to do the standard adjustments listed at the bottom of 
+            // ':help text-objects'.
+            let span = 
+                match isCaretInWhiteSpace, whiteSpaceAfter with
+                | true, _ -> includePrecedingWhiteSpace()
+                | false, None -> includePrecedingWhiteSpace()
+                | false, Some span -> SnapshotSpan(span.Start, span.End)
+
+            // Special case for paragraphs.  If the entire span is white space then it 
+            // doesn't count as a successful motion
+            let spanHasContent = 
+                span
+                |> SnapshotSpanUtil.GetPoints Path.Forward
+                |> Seq.filter (fun point -> not (SnapshotPointUtil.IsWhiteSpaceOrInsideLineBreak point))
+                |> SeqUtil.isNotEmpty
+
+            if spanHasContent then
+                {
+                    Span = span 
+                    IsForward = true 
+                    MotionKind = MotionKind.CharacterWiseExclusive
+                    MotionResultFlags = MotionResultFlags.None } |> Some
+            else
+                None
+
+    /// Common function for getting the 'all' version of text object motion values.  Used for
+    /// sentences, paragraphs and sections.  Not used for word motions because they have too many
+    /// corner cases to consider due to the line based nature
+    member x.AllTextObjectCommon getObjects count = 
+
+        let all = getObjects Path.Forward x.CaretPoint
+        let firstSpan = all |> SeqUtil.tryHeadOnly
+        match firstSpan with
+        | None ->
+            // Corner case where there are simply no objects going forward.  Return
+            // an empty span
+            SnapshotSpan(x.CaretPoint, 0)
+        | Some firstSpan ->
+
+            // Get the end point of the span
+            let endPoint = 
+                all 
+                |> SeqUtil.skipMax count
+                |> Seq.map SnapshotSpanUtil.GetStartPoint
+                |> SeqUtil.headOrDefault (SnapshotUtil.GetEndPoint x.CurrentSnapshot)
+
+            let isCaretInWhiteSpace = x.CaretPoint.Position < firstSpan.Start.Position
+
+            // Is there white space after is true if there is white space after this 
+            // object and before the next
+            let whiteSpaceAfter = 
+
+                match all |> SeqUtil.skipMax (count + 1) |> SeqUtil.tryHeadOnly with
+                | None -> 
+                    None
+                | Some nextPoint -> 
+                    if nextPoint.Start.Position = endPoint.Position then
+                        None
+                    else
+                        SnapshotSpan(endPoint, nextPoint.Start) |> Some
+
+            let includePrecedingWhiteSpace () =
+                // Include the leading white space in the span.  Start by looking backward
+                // and using the end of the previous span as the start point
+                let startPoint = 
+                    if SnapshotPointUtil.IsStartPoint firstSpan.Start then
+                        firstSpan.Start
+                    else
+                        let point = firstSpan.Start |> SnapshotPointUtil.SubtractOne
+                        getObjects Path.Backward point
+                        |> Seq.map SnapshotSpanUtil.GetEndPoint
+                        |> SeqUtil.headOrDefault (SnapshotUtil.GetStartPoint x.CurrentSnapshot)
+                SnapshotSpan(startPoint, endPoint)
+
+            // Now we need to do the standard adjustments listed at the bottom of 
+            // ':help text-objects'.
+            match isCaretInWhiteSpace, whiteSpaceAfter with
+            | true, _ -> includePrecedingWhiteSpace()
+            | false, None -> includePrecedingWhiteSpace()
+            | false, Some span -> SnapshotSpan(firstSpan.Start, span.End)
+
+    /// Implements the 'as' motion.  Make sure to use the no trailing characters option here to 
+    /// maintain parity with the gVim implementation.  Not sure if this is a bug or not and haven't
+    /// heard back from the community
+    ///   - http://groups.google.com/group/vim_use/t/d3f28cf801dc2030 
+    member x.AllSentence count =
+
+        let kind = SentenceKind.NoTrailingCharacters
+        let all = x.GetSentences kind Path.Forward x.CaretPoint |> Seq.truncate count |> List.ofSeq
+        let span = 
+            match all with
+            | [] ->
+                // Corner case where there are simply no objects going forward.  Return
+                // an empty span
+                SnapshotSpan(x.CaretPoint, 0)
+            | head :: _ ->
+
+                let span = 
+                    let last = List.nth all (all.Length - 1)
+                    SnapshotSpan(head.Start, last.End)
+
+                // The 'as' motion considers anything between the SnapshotSpan of a sentence to
+                // be white space.  So the caret is in white space if it occurs before the sentence
+                let isCaretInWhiteSpace = x.CaretPoint.Position < span.Start.Position
+
+                // The white space after the sentence is the gap between this sentence and the next
+                // sentence
+                let whiteSpaceAfter =
+                    match x.GetSentences kind Path.Forward span.End |> SeqUtil.tryHeadOnly with
+                    | None -> None
+                    | Some nextSpan -> if span.End.Position < nextSpan.Start.Position then Some (SnapshotSpan(span.End, nextSpan.Start)) else None
+
+                // Include the preceding white space in the Span
+                let includePrecedingWhiteSpace () =
+                    let startPoint = 
+                        span.Start 
+                        |> x.GetSentences kind Path.Backward
+                        |> Seq.map SnapshotSpanUtil.GetEndPoint
+                        |> SeqUtil.headOrDefault (SnapshotUtil.GetStartPoint x.CurrentSnapshot)
+                    SnapshotSpan(startPoint, span.End)
+
+                // Now we need to do the standard adjustments listed at the bottom of 
+                // ':help text-objects'.
+                match isCaretInWhiteSpace, whiteSpaceAfter with
+                | true, _ -> includePrecedingWhiteSpace()
+                | false, None -> includePrecedingWhiteSpace()
+                | false, Some spaceSpan-> SnapshotSpan(span.Start, spaceSpan.End)
+
+
+        {
+            Span = span 
+            IsForward = true 
+            MotionKind = MotionKind.CharacterWiseExclusive
+            MotionResultFlags = MotionResultFlags.None }
+
+    /// Implements the 'aw' motion.  The 'aw' motion is limited to the current line and won't ever
+    /// extend above or below it.
+    member x.AllWord kind count contextPoint = 
+        let contextLine = SnapshotPointUtil.GetContainingLine contextPoint 
 
-namespace Vim
-
-open Microsoft.VisualStudio.Text
-open Microsoft.VisualStudio.Text.Editor
-open Microsoft.VisualStudio.Text.Operations
-open Vim.Modes
-open Vim.StringBuilderExtensions
-
-type QuotedStringData =  {
-    LeadingWhiteSpace : SnapshotSpan
-    LeadingQuote : SnapshotPoint
-    Contents : SnapshotSpan
-    TrailingQuote : SnapshotPoint
-    TrailingWhiteSpace : SnapshotSpan 
-} with
-    
-    member x.FullSpan = SnapshotSpanUtil.Create x.LeadingWhiteSpace.Start x.TrailingWhiteSpace.End
-
-/// Flags which can occur on a matching token
-type TokenFlags = 
-
-    /// No flags and hence no restrictions
-    | None = 0
-
-    /// Specified when a match must occur on a separate line
-    | MatchOnSeparateLine = 0x1
-
-    /// Specified when a token is only valid at the start of the line
-    | ValidOnlyAtStartOfLine = 0x2 
-
-    /// Start token does not create a new nesting.  Used for C style 
-    /// block comments because multiple / * doesn't create a nesting
-    | StartTokenDoesNotNest = 0x4
-
-type Token = SnapshotSpan * TokenFlags
-
-/// Motion utility class for parsing out constructs from the text buffer
-module internal MotionUtilLegacy =
-
-    /// The Standard tokens which are used when getting matches in an ITextBuffer.  The syntax
-    /// is (start, end matches, flags)
-    let StandardMatchTokens = 
-        [
-            ("(", [")"], TokenFlags.None)
-            ("[", ["]"], TokenFlags.None)
-            ("{", ["}"], TokenFlags.None)
-            ("/*", ["*/"], TokenFlags.StartTokenDoesNotNest)
-            ("#if", ["#else"; "#elif"; "#endif"], TokenFlags.MatchOnSeparateLine ||| TokenFlags.ValidOnlyAtStartOfLine)
-            ("#else", ["#else"; "#elif"; "#endif"], TokenFlags.MatchOnSeparateLine ||| TokenFlags.ValidOnlyAtStartOfLine)
-            ("#elif", ["#else"; "#elif"; "#endif"], TokenFlags.MatchOnSeparateLine ||| TokenFlags.ValidOnlyAtStartOfLine) 
-        ]
-
-    /// Set of all of the tokens which need to be considered
-    let StandardMatchTokenMap = 
-        StandardMatchTokens
-        |> Seq.map (fun (start, endList, flags) -> (start :: endList) |> Seq.map (fun token -> (token, flags)))
-        |> Seq.concat
-        |> Map.ofSeq
-
-    /// Get the Token in the given SnapshotSpan 
-    let GetMatchTokens span = 
-
-        // Build up a set of tokens which start words that we care about
-        let startSet = 
-            StandardMatchTokenMap
-            |> Seq.map (fun pair -> pair.Key.[0])
-            |> Set.ofSeq
-
-        seq {
-
-            use e = (SnapshotSpanUtil.GetPoints Path.Forward span).GetEnumerator()
-            let builder = System.Text.StringBuilder()
-            let builderStart = ref span.Start
-
-            // Is the data in the builder a prefix match for any item in the 
-            // set of possible matches
-            let isPrefixMatch current = 
-                StandardMatchTokenMap |> Seq.exists (fun pair -> pair.Key.StartsWith current)
-
-            while e.MoveNext() do
-                let currentPoint = e.Current
-                let current = currentPoint.GetChar()
-
-                let toYield = 
-                    if builder.Length > 0 then
-                        // Append the next value and check to see if we've completed the 
-                        // match or need to continue looking
-                        builder.AppendChar current
-                        let current = builder.ToString()
-                        match Map.tryFind current StandardMatchTokenMap with
-                        | Some flags -> 
-    
-                            // Found a match.  Yield the Token
-                            let token = SnapshotSpan(builderStart.Value, builder.Length), flags
-                            builder.Length <- 0
-                            Some token
-                        | None -> 
-    
-                            if not (isPrefixMatch current) then 
-                                // Token is not complete and we no longer have a prefix match 
-                                // against a full token.  Reset our state and interpret the current
-                                // point as the start of a new token
-                                builder.Length <- 0
-                            None
-                    else
-                        None
-
-                match toYield with
-                | Some token -> 
-                    // Produced a token from the builder.  Yield it now
-                    yield token
-                | None ->
-                    // No token was produced from the builder.  If the length is 0 now that means we
-                    // are in a clean context and should interpret 'current' in that clean context
-                    if builder.Length = 0 then
-                        match Map.tryFind (current.ToString()) StandardMatchTokenMap with
-                        | Some flags -> 
-                            // It's a single char complete token so just return it
-                            yield (SnapshotSpan(currentPoint, 1), flags)
-                        | None ->
-                            if Set.contains current startSet then
-                                builderStart := currentPoint 
-                                builder.AppendChar current
-
-        } |> Seq.filter (fun (span, flags) -> 
-
-            if Util.IsFlagSet flags TokenFlags.ValidOnlyAtStartOfLine then 
-                // Filter out tokens which must begin at the start of the line
-                // and don't
-                let line = SnapshotSpanUtil.GetStartLine span
-                SnapshotLineUtil.GetFirstNonBlankOrStart line = span.Start
-            else
-                true)
-
-    /// Find the matching token within the buffer 
-    let FindMatchingToken span flags = 
-
-        // Is this a start token
-        let startTokenNests = not (Util.IsFlagSet flags TokenFlags.StartTokenDoesNotNest)
-        let text = SnapshotSpanUtil.GetText span
-        let isStart, possibleMatches = 
-            match StandardMatchTokens |> Seq.tryFind (fun (start, _, _) -> start = text) with
-            | None -> 
-                // Not a start token.  Matches are all start tokens which have this as an
-                // end token
-                let possibleMatches = 
-                    StandardMatchTokens
-                    |> Seq.filter (fun (_, endTokens, _) -> Seq.exists (fun t -> t = text) endTokens)
-                    |> Seq.map (fun (start, _ , _) -> start)
-                false, possibleMatches
-            | Some (_, endTokens, _) ->
-                // A start token, match the end tokens
-                true, (endTokens |> Seq.ofList)
-
-        // Is the text in the given Span a match for the original token?
-        let isMatch span = 
-            let text = SnapshotSpanUtil.GetText span
-            Seq.exists (fun t -> t = text) possibleMatches
-
-        if isStart then
-            // Starting from this token.  Start the next line if that is one of the options
-            // for this token 
-            let startPoint = 
-                if Util.IsFlagSet flags TokenFlags.MatchOnSeparateLine then
-                    span |> SnapshotSpanUtil.GetStartLine |> SnapshotLineUtil.GetEndIncludingLineBreak
-                else
-                    span.End
-            let endPoint = SnapshotUtil.GetEndPoint startPoint.Snapshot
-            let searchSpan = SnapshotSpan(startPoint, endPoint)
-
-            // Searching for a matching end token is straight forward.  Go forward 
-            // until we find the first matching item 
-            use e = (GetMatchTokens searchSpan).GetEnumerator()
-            let rec inner depth = 
-                if e.MoveNext() then
-                    let current, _ = e.Current 
-                    if isMatch current then 
-                        if depth = 1 then Some current
-                        else inner (depth - 1)
-                    elif startTokenNests && current.GetText() = text then 
-                        inner (depth + 1)
-                    else 
-                        inner depth
-                else
-                    None
-            inner 1 
-        else
-            // Go from the start of the buffer to the start of the token.  We will keep a stack
-            // of open start tokens as we descend down the list of tokens.  As we hit close tokens
-            // we will pop off the top of the list.  When we hit the original token the top
-            // of the list is the matching token
-            let searchSpan = SnapshotSpan(SnapshotUtil.GetStartPoint span.Snapshot, span.Start)
-            use e = (GetMatchTokens searchSpan).GetEnumerator()
-            let rec inner startTokenList = 
-                if e.MoveNext() then
-                    let current, _ = e.Current 
-
-                    if isMatch current then 
-                        match startTokenList with
-                        | [] ->
-                            inner [current]
-                        | _ -> 
-                            // If we have start tokens which nest (like parens) then put the new
-                            // start token at the top of the list.  Else don't even record the 
-                            // token
-                            if startTokenNests then inner (current :: startTokenList)
-                            else inner startTokenList
-                    elif current.GetText() = text then 
-                        // Found another end token.  Pop off the top of the stack if there is
-                        // any
-                        let startTokenList = 
-                            match startTokenList with
-                            | [] -> List.empty
-                            | _::t -> t
-                        inner startTokenList
-                    else 
-                        // Token is uninteresting.  Just recurse
-                        inner startTokenList
-                else
-                    // Can't move the enumerator anymore so we are at the end token.  The top 
-                    // of the list is our matching token
-                    ListUtil.tryHeadOnly startTokenList
-            inner List.empty
-
-[<RequireQualifiedAccess>]
-type SentenceKind = 
-
-    /// Default behavior of a sentence as defined by ':help sentence'
-    | Default
-
-    /// There is one definition of a sentence in Vim but the implementation indicates there
-    /// are actually 2.  In some cases the trailing characters are not considered a part of 
-    /// a sentence.
-    ///
-    /// http://groups.google.com/group/vim_use/browse_thread/thread/d3f28cf801dc2030
-    | NoTrailingCharacters
-
-[<RequireQualifiedAccess>]
-type SectionKind =
-
-    /// By default a section break happens on a form feed in the first 
-    /// column or one of the nroff macros
-    | Default
-
-    /// Split on an open brace in addition to default settings
-    | OnOpenBrace
-
-    /// Split on a close brace in addition to default settings
-    | OnCloseBrace
-
-    /// Split on an open brace or below a close brace in addition to default
-    /// settings
-    | OnOpenBraceOrBelowCloseBrace
-
-/// Result of trying to run a motion against the Visual Snapshot.  By default motions
-/// are run against the edit snapshot but line wise motions which involve counts need
-/// to be run against the visual snapshot in order to properly account for folded regions
-[<RequireQualifiedAccess>]
-type VisualMotionResult =
-
-    /// The mapping succeeded
-    | Succeeded of MotionResult
-
-    /// The motion simply produced no data
-    | FailedNoMotionResult
-
-    /// The motion failed because the Visual SnapshotData could not be retrieved
-    | FailedNoVisualSnapshotData
-
-    /// The motion failed because the SnapshotData could not be mapped back down to the
-    /// Edit snapshot
-    | FailedNoMapToEditSnapshot
-
-type internal MotionUtil 
-    ( 
-        _vimBufferData : IVimBufferData
-    ) = 
-
-    let _vimTextBuffer = _vimBufferData.VimTextBuffer
-    let _textView = _vimBufferData.TextView
-    let _statusUtil = _vimBufferData.StatusUtil
-    let _wordUtil = _vimBufferData.WordUtil
-    let _localSettings = _vimTextBuffer.LocalSettings
-    let _markMap = _vimTextBuffer.Vim.MarkMap
-    let _jumpList = _vimBufferData.JumpList
-    let _vimData = _vimTextBuffer.Vim.VimData
-    let _search = _vimTextBuffer.Vim.SearchService
-    let _wordNavigator = _vimTextBuffer.WordNavigator
-    let _textBuffer = _textView.TextBuffer
-    let _bufferGraph = _textView.BufferGraph
-    let _visualBuffer = _textView.TextViewModel.VisualBuffer
-    let _globalSettings = _localSettings.GlobalSettings
-
-    /// Set of characters which represent the end of a sentence. 
-    static let SentenceEndChars = ['.'; '!'; '?']
-
-    /// Set of characters which can validly follow a sentence 
-    static let SentenceTrailingChars = [')';']'; '"'; '\'']
-
-    /// Caret point in the ITextView
-    member x.CaretPoint = TextViewUtil.GetCaretPoint _textView
-
-    /// Caret line in the ITextView
-    member x.CaretLine = SnapshotPointUtil.GetContainingLine x.CaretPoint
-
-    /// Current ITextSnapshot for the ITextBuffer
-    member x.CurrentSnapshot = _textBuffer.CurrentSnapshot
-
-    member x.SpanAndForwardFromLines (line1:ITextSnapshotLine) (line2:ITextSnapshotLine) = 
-        if line1.LineNumber <= line2.LineNumber then SnapshotSpan(line1.Start, line2.End),true
-        else SnapshotSpan(line2.Start, line1.End),false
-
-    /// Apply the 'startofline' option to the given MotionResult.  This function must be 
-    /// called with the MotionData mapped back to the edit snapshot
-    member x.ApplyStartOfLineOption (motionData : MotionResult) =
-        Contract.Assert(match motionData.MotionKind with MotionKind.LineWise _ -> true | _ -> false)
-        Contract.Assert(motionData.Span.Snapshot = x.CurrentSnapshot)
-        if not _globalSettings.StartOfLine then 
-            motionData 
-        else
-            let lastLine = motionData.DirectionLastLine
-
-            // TODO: Is GetFirstNonBlankOrStart correct here?  Should it be using the
-            // End version?
-            let point = SnapshotLineUtil.GetFirstNonBlankOrStart lastLine
-            let column = SnapshotPointUtil.GetColumn point |> CaretColumn.InLastLine
-            { motionData with MotionKind = MotionKind.LineWise column }
-
-    /// Linewise motions often need to deal with the VisualSnapshot of the ITextView because
-    /// they see folded regions as single lines vs. the many of which are actually represented
-    /// within the fold.  
-    ///
-    /// This function wraps the conversion of the information from the edit buffer into the 
-    /// visual buffer and back again when we are done. 
-    member x.MotionWithVisualSnapshotCore (action : SnapshotData -> 'T) (getMotionResult : 'T -> MotionResult option) =
-
-        // First get the SnapshotData for the VisualBuffer based on the current position of the
-        // caret in the EditBuffer.  
-        //
-        // Although highly unlikely it's possible for the caret point to be unmappable into the 
-        // VisualBuffer.  This would likely represent a bug in the projection mapping or the way
-        // in which a projection was setup.
-        match TextViewUtil.GetVisualSnapshotData _textView with
-        | None -> 
-            _statusUtil.OnWarning Resources.Internal_ErrorMappingToVisual
-            VisualMotionResult.FailedNoVisualSnapshotData
-        | Some snapshotData ->
-
-            // Calculate the motion information based on this SnapshotData value
-            let value = action snapshotData
-
-            match getMotionResult value with
-            | None ->
-                VisualMotionResult.FailedNoMotionResult
-            | Some motionResult ->  
-                // Now migrate the SnapshotSpan down to the EditBuffer.  If we cannot map this span into
-                // the EditBuffer then we must fail. 
-                let span = BufferGraphUtil.MapSpanDownToSingle _bufferGraph motionResult.Span x.CurrentSnapshot
-                match span with
-                | None ->
-                    _statusUtil.OnError Resources.Internal_ErrorMappingBackToEdit
-                    VisualMotionResult.FailedNoMapToEditSnapshot
-                | Some span ->
-                    { motionResult with Span = span } |> VisualMotionResult.Succeeded
-
-    /// Run the motion function against the Visual Snapshot
-    member x.MotionWithVisualSnapshot (action : SnapshotData -> MotionResult) = 
-
-        match x.MotionWithVisualSnapshotCore action (fun x -> Some x) with
-        | VisualMotionResult.Succeeded motionResult ->
-            motionResult
-        | _ -> 
-            // This can only fail due to mapping issues of the Snapshot back and
-            // forth between the visual and edit snapshot.  If that happens just 
-            // run against the edit snapshot
-            let snapshotData = TextViewUtil.GetEditSnapshotData _textView
-            action snapshotData
-
-    /// Run the motion function against the Visual Snapshot
-    member x.MotionOptionWithVisualSnapshot (action : SnapshotData -> MotionResult option) = 
-
-        match x.MotionWithVisualSnapshotCore action (fun x -> x) with
-        | VisualMotionResult.Succeeded motionResult ->
-            Some motionResult
-        | VisualMotionResult.FailedNoMotionResult ->
-            // If the motion can't be calculated on the Visual Snapshot then there's no reason
-            // to expect it to be calculated properly on the edit snapshot.
-            None
-        | VisualMotionResult.FailedNoMapToEditSnapshot ->
-            // If the motion result couldn't be mapped back to the edit snapshot then just run
-            // against the edit snapshot directly.
-            let snapshotData = TextViewUtil.GetEditSnapshotData _textView
-            action snapshotData
-        | VisualMotionResult.FailedNoVisualSnapshotData ->
-            // This should only happen in cases where the ITextView is in a very bad state as 
-            // it can't map the caret from the edit buffer to the Visual Snapshot.  Can't think
-            // of any reason why this could happen but as a fail safe fall back to the edit buffer
-            // here
-            let snapshotData = TextViewUtil.GetEditSnapshotData _textView
-            action snapshotData
-
-    /// Get the motion between the provided two lines.  The motion will be linewise
-    /// and have a column of the first non-whitespace character.  If the 'startofline'
-    /// option is not set it will keep the original column
-    member x.LineToLineFirstNonBlankMotion (startLine : ITextSnapshotLine) (endLine : ITextSnapshotLine) = 
-
-        // Get the column based on the 'startofline' option
-        let column = 
-            if _globalSettings.StartOfLine then 
-                endLine |> SnapshotLineUtil.GetFirstNonBlankOrStart |> SnapshotPointUtil.GetColumn
-            else
-                _textView |> TextViewUtil.GetCaretPoint |> SnapshotPointUtil.GetColumn
-        let column = CaretColumn.InLastLine column
-
-        // Create the range based on the provided lines.  Remember they can be in reverse
-        // order
-        let range, isForward = 
-            let startLine, endLine, isForward = 
-                if startLine.LineNumber <= endLine.LineNumber then startLine, endLine, true 
-                else endLine, startLine, false
-            (SnapshotLineRangeUtil.CreateForLineRange startLine endLine, isForward)
-        {
-            Span = range.ExtentIncludingLineBreak
-            IsForward = isForward
-            MotionKind = MotionKind.LineWise column
-            MotionResultFlags = MotionResultFlags.None }
-
-    /// Get the SnapshotSpan values for the paragraph object starting from the given SnapshotPoint
-    /// in the specified direction.  
-    member x.GetParagraphs path point = 
-
-        // Get the full span of a paragraph given a start point
-        let getFullSpanFromStartPoint point =
-            Contract.Assert (x.IsParagraphStart point)
-            let snapshot = SnapshotPointUtil.GetSnapshot point
-            let endPoint =
-                point 
-                |> SnapshotPointUtil.AddOne
-                |> SnapshotPointUtil.GetPointsIncludingLineBreak Path.Forward
-                |> Seq.skipWhile (fun p -> not (x.IsParagraphStart p))
-                |> SeqUtil.headOrDefault (SnapshotUtil.GetEndPoint snapshot)
-            SnapshotSpan(point, endPoint)
-
-        x.GetTextObjectsCore point path x.IsParagraphStart getFullSpanFromStartPoint
-
-    /// Get the SnapshotLineRange values for the section values starting from the given SnapshotPoint 
-    /// in the specified direction.  Note: The full span of the section will be returned if the 
-    /// provided SnapshotPoint is in the middle of it
-    member x.GetSectionRanges sectionKind path point =
-
-        let isNotSectionStart line = not (x.IsSectionStart sectionKind line)
-
-        // Get the ITextSnapshotLine which is the start of the nearest section from the given point.  
-        let snapshot = SnapshotPointUtil.GetSnapshot point
-        let getSectionStartBackward point = 
-            let line = SnapshotPointUtil.GetContainingLine point
-            SnapshotUtil.GetLines snapshot line.LineNumber Path.Backward
-            |> Seq.skipWhile isNotSectionStart
-            |> SeqUtil.headOrDefault (SnapshotUtil.GetFirstLine snapshot)
-
-        // Get the SnapshotLineRange from an ITextSnapshotLine which begins a section
-        let getSectionRangeFromStart (startLine: ITextSnapshotLine) =
-            Contract.Assert (x.IsSectionStart sectionKind startLine)
-            let nextStartLine = 
-                SnapshotUtil.GetLines snapshot startLine.LineNumber Path.Forward
-                |> SeqUtil.skipMax 1
-                |> Seq.skipWhile isNotSectionStart
-                |> SeqUtil.tryHeadOnly
-
-            let count = 
-                match nextStartLine with 
-                | None -> (SnapshotUtil.GetLastLineNumber snapshot) - startLine.LineNumber + 1
-                | Some nextStartLine -> nextStartLine.LineNumber - startLine.LineNumber
-
-            SnapshotLineRangeUtil.CreateForLineAndCount startLine count |> Option.get
-
-        match path with
-        | Path.Forward ->
-            // Start the search from the nearest section start backward
-            let startLine = getSectionStartBackward point
-
-            Seq.unfold (fun point -> 
-                if SnapshotPointUtil.IsEndPoint point then
-                    // Once we hit <end> we are done
-                    None
-                else
-                    let startLine = SnapshotPointUtil.GetContainingLine point
-                    let range = getSectionRangeFromStart startLine
-                    Some (range, range.EndIncludingLineBreak)) startLine.Start
-        | Path.Backward ->
-
-            // Create the sequence by doing an unfold.  The provided point will be the 
-            // start point of the following section SnapshotLineRange
-            let getPrevious point =
-                match SnapshotPointUtil.TrySubtractOne point with
-                | None -> 
-                    // Once we are at start we are done
-                    None
-                | Some point ->
-                    let endLine = SnapshotPointUtil.GetContainingLine point
-                    let startLine = getSectionStartBackward point
-                    let range = SnapshotLineRangeUtil.CreateForLineRange startLine endLine
-                    Some (range, range.Start)
-
-            // There is a bit of a special case with backward sections.  If the point is 
-            // anywhere on the line of a section start then really it starts from the start
-            // of the line
-            let point = 
-                let line = SnapshotPointUtil.GetContainingLine point
-                if x.IsSectionStart sectionKind line then
-                    line.Start
-                else 
-                    point
-
-            let startLine = getSectionStartBackward point
-            let sections = Seq.unfold getPrevious startLine.Start
-
-            if startLine.Start = point then
-                // The provided SnapshotPoint is the first point on a section so we don't include
-                // it and the sections sequence as stands is correct
-                sections
-            else 
-                // Need to include the section which spans this point 
-                let added = startLine |> getSectionRangeFromStart |> Seq.singleton
-                Seq.append added sections
-
-    /// Get the SnapshotSpan values for the section values starting from the given SnapshotPoint 
-    /// in the specified direction.  Note: The full span of the section will be returned if the 
-    /// provided SnapshotPoint is in the middle of it
-    member x.GetSections sectionKind path point =
-        x.GetSectionRanges sectionKind path point
-        |> Seq.map (fun range -> range.ExtentIncludingLineBreak)
-
-    /// Get the SnapshotSpan values for the sentence values starting from the given SnapshotPoint 
-    /// in the specified direction.  Note: The full span of the section will be returned if the 
-    /// provided SnapshotPoint is in the middle of it
-    member x.GetSentences sentenceKind path point = 
-
-        // Get the full span of a sentence given the particular start point
-        let getFullSpanFromStartPoint point = 
-            Contract.Assert (x.IsSentenceStart sentenceKind point)
-
-            let snapshot = SnapshotPointUtil.GetSnapshot point
-
-            // Move forward until we hit the end point and then move one past it so the end
-            // point is included in the span
-            let endPoint = 
-                point
-                |> SnapshotPointUtil.AddOne
-                |> SnapshotPointUtil.GetPointsIncludingLineBreak Path.Forward
-                |> Seq.skipWhile (fun p -> not (x.IsSentenceEnd sentenceKind p))
-                |> SeqUtil.headOrDefault (SnapshotUtil.GetEndPoint snapshot)
-            SnapshotSpan(point, endPoint)
-
-        x.GetTextObjectsCore point path (x.IsSentenceStart sentenceKind) getFullSpanFromStartPoint
-
-    /// Get the text objects core from the given point in the given direction
-    member x.GetTextObjectsCore point path isStartPoint getSpanFromStartPoint = 
-
-        let snapshot = SnapshotPointUtil.GetSnapshot point
-        let isNotStartPoint point = not (isStartPoint point)
-
-        // Wrap the get full span method to deal with <end>.  
-        let getSpanFromStartPoint point = 
-            if SnapshotPointUtil.IsEndPoint point then
-                SnapshotSpan(point, 0)
-            else
-                getSpanFromStartPoint point
-
-        // Get the section start going backwards from the given point.
-        let getStartBackward point = 
-            point 
-            |> SnapshotPointUtil.GetPointsIncludingLineBreak Path.Backward
-            |> Seq.skipWhile isNotStartPoint
-            |> SeqUtil.headOrDefault (SnapshotPoint(snapshot, 0))
-
-        // Get the section start going forward from the given point 
-        let getStartForward point = 
-            point
-            |> SnapshotPointUtil.GetPointsIncludingLineBreak Path.Forward
-            |> Seq.skipWhile isNotStartPoint
-            |> SeqUtil.headOrDefault (SnapshotUtil.GetEndPoint snapshot)
-
-        // Search includes the section which contains the start point so go ahead and get it
-        match path, SnapshotPointUtil.IsStartPoint point with 
-        | Path.Forward, _ ->
-
-            // Get the next object.  The provided point should either be <end> or point 
-            // to the start of a section
-            let getNext point =
-                if SnapshotPointUtil.IsEndPoint point then
-                    None
-                else
-                    let span = getSpanFromStartPoint point
-                    let startPoint = getStartForward span.End
-                    Some (span, startPoint)
-
-            // Get the point to start the sequence from.  Need to be very careful though 
-            // because it's possible for the first SnapshotSpan being completely before the 
-            // provided SnapshotPoint.  This can happen for text objects which have white 
-            // space chunks and the provided point 
-            let startPoint = 
-                let startPoint = getStartBackward point
-                let span = getSpanFromStartPoint startPoint
-                if point.Position >= span.End.Position then
-                    getStartForward span.End
-                else
-                    startPoint
-            Seq.unfold getNext startPoint
-        | Path.Backward, true ->
-            // Handle the special case here
-            Seq.empty
-        | Path.Backward, false ->
-
-            // Get the previous section.  The provided point should either be 0 or point
-            // to the start of a section
-            let getPrevious point = 
-                if SnapshotPointUtil.IsStartPoint point then
-                    None
-                else
-                    let startPoint = point |> SnapshotPointUtil.SubtractOne |> getStartBackward
-                    let span = getSpanFromStartPoint startPoint
-                    Some (span, startPoint)
-
-            Seq.unfold getPrevious point
-
-    /// Is this line a blank line with no blank lines above it 
-    member x.IsBlankLineWithNoBlankAbove line = 
-        if 0 = SnapshotLineUtil.GetLength line then
-            let number = line.LineNumber - 1
-            match SnapshotUtil.TryGetLine line.Snapshot number with
-            | None -> true
-            | Some line -> line.Length <> 0
-        else
-            false
-
-    /// Is this point the start of a paragraph.  Considers both paragraph and section 
-    /// start points
-    member x.IsParagraphStart point =
-        let line = SnapshotPointUtil.GetContainingLine point
-        if line.Start = point then
-            x.IsParagraphStartOnly line || x.IsSectionStart SectionKind.Default line
-        else
-            false
-
-    /// Is this point the start of a paragraph.  This does not consider section starts but
-    /// specifically items related to paragraphs.  Paragraphs begin after a blank line or
-    /// at one of the specified macros
-    member x.IsParagraphStartOnly line = 
-        let startPoint = SnapshotLineUtil.GetStart line
-
-        SnapshotPointUtil.IsStartPoint startPoint ||
-        x.IsTextMacroMatchLine line _globalSettings.Paragraphs ||
-        x.IsBlankLineWithNoBlankAbove line
-
-    /// Is this line the start of a section.  Section boundaries can only occur at the
-    /// start of a line or in a couple of scenarios around braces
-    member x.IsSectionStart kind line = 
-
-        // Is this a standard section start
-        let startPoint = SnapshotLineUtil.GetStart line
-        let isStandardStart = 
-            if SnapshotPointUtil.IsStartPoint startPoint then
-                true
-            elif SnapshotPointUtil.IsChar '\f' startPoint then
-                true
-            else
-                x.IsTextMacroMatchLine line _globalSettings.Sections
-
-        if isStandardStart then
-            true
-        else
-            match kind with
-            | SectionKind.Default ->
-                false
-            | SectionKind.OnOpenBrace -> 
-                SnapshotPointUtil.IsChar '{' startPoint
-            | SectionKind.OnCloseBrace -> 
-                SnapshotPointUtil.IsChar '}' startPoint
-            | SectionKind.OnOpenBraceOrBelowCloseBrace -> 
-                if SnapshotPointUtil.IsChar '{' startPoint then
-                    true
-                else
-                    match SnapshotUtil.TryGetLine line.Snapshot (line.LineNumber - 1) with
-                    | None -> false
-                    | Some line -> SnapshotPointUtil.IsChar '}' line.Start
-
-    /// Is this the end point of the span of an actual sentence.  Considers sentence, paragraph and 
-    /// section semantics
-    member x.IsSentenceEnd sentenceKind point = 
-
-        // Is the char for the provided point in the given list.  Make sure to 
-        // account for the snapshot end point here as it makes the remaining 
-        // logic easier 
-        let isCharInList list point = 
-            match SnapshotPointUtil.TryGetChar point with
-            | None -> 
-                false
-            | Some c ->
-                let c = SnapshotPointUtil.GetChar point
-                ListUtil.contains c list 
-
-        // Is this a valid white space item to end the sentence
-        let isWhiteSpaceEnd point = 
-            SnapshotPointUtil.IsWhiteSpace point || 
-            SnapshotPointUtil.IsInsideLineBreak point ||
-            SnapshotPointUtil.IsEndPoint point
-
-        // Is it SnapshotPoint pointing to an end char which actually ends
-        // the sentence
-        let isEndNoTrailing point = 
-            if isCharInList SentenceEndChars point then
-                point |> SnapshotPointUtil.AddOne |> isWhiteSpaceEnd
-            else
-                false
-
-        // Is it a trailing character which properly ends a sentence
-        let isTrailing point = 
-            if isCharInList SentenceTrailingChars point then
-
-                // Need to see if we are preceded by an end character first
-                let isPrecededByEnd = 
-                    if SnapshotPointUtil.IsStartPoint point then 
-                        false
-                    else
-                        point 
-                        |> SnapshotPointUtil.SubtractOne
-                        |> SnapshotPointUtil.GetPointsIncludingLineBreak Path.Backward
-                        |> Seq.skipWhile (isCharInList SentenceTrailingChars)
-                        |> SeqUtil.tryHeadOnly
-                        |> Option.map (isCharInList SentenceEndChars)
-                        |> OptionUtil.getOrDefault false
-
-                if isPrecededByEnd then
-                    point |> SnapshotPointUtil.AddOne |> isWhiteSpaceEnd
-                else
-                    false
-            else
-                false
-
-        /// The line containing the SnapshotPoint
-        let line = SnapshotPointUtil.GetContainingLine point
-
-        /// Is this line a sentence line?  A sentence line is a sentence which is caused by
-        /// a paragraph, section boundary or blank line
-        /// Is this point the start of a sentence line?  A sentence line is a sentence which is 
-        /// caused by a paragraph, section boundary or a blank line.
-        let isSentenceLine line =
-            x.IsTextMacroMatchLine line _globalSettings.Paragraphs ||
-            x.IsTextMacroMatchLine line _globalSettings.Sections ||
-            x.IsBlankLineWithNoBlankAbove line
-
-        // Is this the last point on a sentence line?  The last point on the sentence line is the 
-        // final character of the line break.  This is key to understand: the line break on a sentence
-        // line is not considered white space!!!  This can be verified by placing the caret on the 'b' in 
-        // the following and doing a 'yas'
-        //
-        //  a
-        //  
-        //  b
-        let isSentenceLineLast point =
-            let line = SnapshotPointUtil.GetContainingLine point
-            isSentenceLine line && SnapshotLineUtil.IsLastPointIncludingLineBreak line point
-
-        if isSentenceLine line && line.Start = point then
-            // If this point is the start of a sentence line then it's the end point of the
-            // previous sentence span. 
-            true
-        else
-            match SnapshotPointUtil.TrySubtractOne point with
-            | None -> 
-                // Start of buffer is not the end of a sentence
-                false 
-            | Some point -> 
-                match sentenceKind with
-                | SentenceKind.Default -> isEndNoTrailing point || isTrailing point || isSentenceLineLast point
-                | SentenceKind.NoTrailingCharacters -> isEndNoTrailing point || isSentenceLineLast point
-
-    /// Is this point the star of a sentence.  Considers sentences, paragraphs and section
-    /// boundaries
-    member x.IsSentenceStart sentenceKind point = 
-        if x.IsSentenceStartOnly sentenceKind point then
-            true
-        else
-            let line = SnapshotPointUtil.GetContainingLine point
-            if line.Start = point then
-                x.IsParagraphStartOnly line || x.IsSectionStart SectionKind.Default line
-            else
-                false
-
-    /// Is the start of a sentence.  This doesn't consider section or paragraph boundaries
-    /// but specifically items related to the start of a sentence
-    member x.IsSentenceStartOnly sentenceKind point = 
-
-        let snapshot = SnapshotPointUtil.GetSnapshot point
-
-        // Get the point after the last sentence
-        let priorEndPoint = 
-            point
-            |> SnapshotPointUtil.GetPointsIncludingLineBreak Path.Backward
-            |> Seq.filter (x.IsSentenceEnd sentenceKind)
-            |> SeqUtil.tryHeadOnly
-
-        match priorEndPoint with 
-        | None -> 
-            // No prior end point so the start of this sentence is the start of the 
-            // ITextBuffer
-            SnapshotPointUtil.IsStartPoint point 
-        | Some priorEndPoint -> 
-            // Move past the white space until we get the start point.  Don't need 
-            // to consider line breaks because we are only dealing with sentence 
-            // specific items.  Methods like IsSentenceStart deal with line breaks
-            // by including paragraphs
-            let startPoint =
-                priorEndPoint 
-                |> SnapshotPointUtil.GetPoints Path.Forward
-                |> Seq.skipWhile SnapshotPointUtil.IsWhiteSpaceOrInsideLineBreak
-                |> SeqUtil.headOrDefault (SnapshotUtil.GetEndPoint x.CurrentSnapshot)
-
-            startPoint.Position = point.Position
-    
-    /// This function is used to match nroff macros for both section and paragraph sections.  It 
-    /// determines if the line starts with the proper macro string
-    member x.IsTextMacroMatch point macroString =
-        let line = SnapshotPointUtil.GetContainingLine point
-        if line.Start <> point then
-            // Match can only occur at the start of the line
-            false
-        else
-            x.IsTextMacroMatchLine line macroString
-
-    /// This function is used to match nroff macros for both section and paragraph sections.  It 
-    /// determines if the line starts with the proper macro string
-    member x.IsTextMacroMatchLine (line : ITextSnapshotLine) macroString =
-        let isLengthCorrect = 0 = (String.length macroString) % 2
-        if not isLengthCorrect then 
-            // Match can only occur with a valid macro string length
-            false
-        elif line.Length = 0 || line.Start.GetChar() <> '.' then
-            // Line must start with a '.' 
-            false
-        elif line.Length = 2 then
-            // Line is in the form '.H' so can only match pairs which have a blank 
-            let c = line.Start |> SnapshotPointUtil.AddOne |> SnapshotPointUtil.GetChar
-            { 0 .. ((String.length macroString) - 1)}
-            |> Seq.filter (fun i -> i % 2 = 0)
-            |> Seq.exists (fun i -> macroString.[i] = c && macroString.[i + 1] = ' ')
-        elif line.Length = 3 then
-            // Line is in the form '.HH' so match both items
-            let c1 = line.Start |> SnapshotPointUtil.AddOne |> SnapshotPointUtil.GetChar
-            let c2 = line.Start |> SnapshotPointUtil.Add 2 |> SnapshotPointUtil.GetChar
-            { 0 .. ((String.length macroString) - 1)}
-            |> Seq.filter (fun i -> i % 2 = 0)
-            |> Seq.exists (fun i -> macroString.[i] = c1 && macroString.[i + 1] = c2)
-        else
-            // Line can't match
-            false
-
-    /// Get the block span for the specified char at the given context point
-    member x.GetBlock contextPoint (blockKind : BlockKind) count = 
-
-        let startChar, endChar = blockKind.Characters
-
-        // Is the char at the given point escaped?
-        let isEscaped point = 
-            match SnapshotPointUtil.TrySubtractOne point with
-            | None -> false
-            | Some point -> SnapshotPointUtil.GetChar point = '\\'
-
-        let isChar c point = SnapshotPointUtil.GetChar point = c && not (isEscaped point) 
-
-        let snapshot = SnapshotPointUtil.GetSnapshot contextPoint
-        let startPoint = 
-            SnapshotSpan(SnapshotPoint(snapshot, 0), SnapshotPointUtil.AddOneOrCurrent contextPoint)
-            |> SnapshotSpanUtil.GetPoints Path.Backward
-            |> Seq.tryFind (isChar startChar)
-
-        let endPoint = 
-            SnapshotSpan(contextPoint, SnapshotUtil.GetEndPoint snapshot)
-            |> SnapshotSpanUtil.GetPoints Path.Forward
-            |> Seq.tryFind (isChar endChar)
-
-        match startPoint, endPoint with
-        | Some startPoint, Some endPoint -> 
-            if count = 1 then
-                let endPoint = SnapshotPointUtil.AddOneOrCurrent endPoint
-                SnapshotSpan(startPoint, endPoint) |> Some
-            else
-                // Need to support counts other than 1
-                None
-        | _ -> None
-
-    member x.GetQuotedStringData () = 
-        let caretPoint,caretLine = TextViewUtil.GetCaretPointAndLine _textView
-
-        // Find the quoted data structure from a given point on the line 
-        let getData startPoint = 
-
-            // Find a quote from the given point.  This takes into account escaped quotes
-            // and will only return a non-escaped one
-            let findQuote point =
-                let rec inner point inEscape = 
-                    if point = caretLine.End then None
-                    else
-                        let c = SnapshotPointUtil.GetChar point
-                        if c = '\"' then
-                            if inEscape then inner (point.Add(1)) false 
-                            else Some point
-                        elif StringUtil.containsChar _localSettings.QuoteEscape c then 
-                            inner (point.Add(1)) true
-                        else
-                            inner (point.Add(1)) false
-                inner point false
-    
-            match findQuote startPoint with
-            | None -> None
-            | Some(firstQuote) ->
-                match findQuote (firstQuote.Add(1)) with
-                | None -> None
-                | Some(secondQuote) ->
-    
-                    let span = SnapshotSpanUtil.Create (SnapshotPointUtil.AddOne firstQuote) secondQuote
-                    let isWhiteSpace = SnapshotPointUtil.GetChar >> CharUtil.IsWhiteSpace
-
-                    // Calculate the leading whitespace span.  It includes the white space just
-                    // before the leading quote.  The quote is not included in the span
-                    let leadingSpan = 
-    
-                        let isPreviousWhiteSpace point = 
-                            if point = caretLine.Start then false
-                            else 
-                                match SnapshotPointUtil.TrySubtractOne point with
-                                | None -> false
-                                | Some(prev) -> prev |> isWhiteSpace
-    
-                        let rec inner start = 
-                            if isPreviousWhiteSpace start then start |> SnapshotPointUtil.SubtractOne |> inner
-                            else SnapshotSpanUtil.Create start firstQuote
-                        inner firstQuote
-
-                    // Calculate the trailing whitespace span
-                    let trailingSpan =
-                        
-                        let isNextWhiteSpace point = 
-                            match SnapshotPointUtil.TryAddOne point with
-                            | None -> false
-                            | Some(next) ->
-                                if next.Position >= caretLine.End.Position then false
-                                else isWhiteSpace next
-    
-                        let start = SnapshotPointUtil.AddOne secondQuote
-                        let rec inner endPoint =
-                            if isNextWhiteSpace endPoint then endPoint |> SnapshotPointUtil.AddOne |> inner
-                            elif endPoint = start then SnapshotSpanUtil.CreateEmpty start
-                            else 
-                                let endPoint = SnapshotPointUtil.AddOne endPoint
-                                SnapshotSpanUtil.Create start endPoint
-                        inner start
-
-                    {
-                        LeadingWhiteSpace = leadingSpan
-                        LeadingQuote = firstQuote
-                        Contents = span
-                        TrailingQuote = secondQuote
-                        TrailingWhiteSpace = trailingSpan } |> Some
-
-        // Holds all of the QuotedStringData for the given line.  This doesn't really 
-        // understand string infrastructure and will see two quoted strings as three.  
-        let all = 
-            seq {
-                let more = ref true
-                let cur = ref caretLine.Start
-                while more.Value do
-                    match getData cur.Value with
-                    | None -> more := false
-                    | Some(data) ->
-                        yield data
-                        cur := data.TrailingQuote 
-            }
-
-        // First search for the QuotedStringData who's FullSpan includes the caret 
-        // point 
-        match all |> Seq.tryFind (fun data -> data.FullSpan.Contains caretPoint) with
-        | Some(data) -> Some data
-        | None -> SeqUtil.tryHeadOnly all
-
-    member x.Mark localMark = 
-        match _vimTextBuffer.GetLocalMark localMark with
-        | None -> 
-            None
-        | Some virtualPoint ->
-
-            // Found the motion so update the jump list
-            _jumpList.Add x.CaretPoint
-
-            let caretPoint = TextViewUtil.GetCaretPoint _textView
-            let startPoint, endPoint = SnapshotPointUtil.OrderAscending caretPoint virtualPoint.Position
-            let column = SnapshotPointUtil.GetColumn virtualPoint.Position
-            let span = SnapshotSpan(startPoint, endPoint)
-            {
-                Span = span
-                IsForward = caretPoint = startPoint
-                MotionKind = MotionKind.CharacterWiseExclusive
-                MotionResultFlags = MotionResultFlags.None } |> Some
-
-    /// Motion from the caret to the given mark within the ITextBuffer.  Because this uses
-    /// absolute positions and not counts we can operate on the edit buffer and don't need
-    /// to consider the visual buffer
-    member x.MarkLine localMark =
-
-        match _vimTextBuffer.GetLocalMark localMark with
-        | None ->
-            None
-        | Some virtualPoint ->
-
-            // Found the motion so update the jump list
-            _jumpList.Add x.CaretPoint
-
-            let startPoint, endPoint = SnapshotPointUtil.OrderAscending x.CaretPoint virtualPoint.Position
-            let startLine = SnapshotPointUtil.GetContainingLine startPoint
-            let endLine = SnapshotPointUtil.GetContainingLine endPoint
-            let range = SnapshotLineRangeUtil.CreateForLineRange startLine endLine
-            {
-                Span = range.ExtentIncludingLineBreak
-                IsForward = x.CaretPoint = startPoint
-                MotionKind =
-                    virtualPoint.Position
-                    |> SnapshotPointUtil.GetContainingLine
-                    |> SnapshotLineUtil.GetFirstNonBlankOrStart
-                    |> SnapshotPointUtil.GetColumn
-                    |> CaretColumn.InLastLine
-                    |> MotionKind.LineWise
-                MotionResultFlags = MotionResultFlags.None } |> Some
-
-    /// Find the matching token for the next token on the current line 
-    member x.MatchingToken() = 
-
-        // First step is to find the token under the caret point or the one
-        // immediately after it.  
-        let all = MotionUtilLegacy.GetMatchTokens x.CaretLine.Extent
-        let token = 
-            MotionUtilLegacy.GetMatchTokens x.CaretLine.Extent
-            |> Seq.tryFind (fun (span, _) -> 
-                span.Contains(x.CaretPoint) || 
-                span.Start.Position >= x.CaretPoint.Position)
-
-        match token with
-        | None -> 
-            // No tokens on the line 
-            None
-        | Some (token, flags) -> 
-            // Now lets look for the matching token 
-            match MotionUtilLegacy.FindMatchingToken token flags with
-            | None ->
-                // No matching token so once again no motion data
-                None
-            | Some otherToken ->
-
-                // Search succeeded so update the jump list before moving
-                _jumpList.Add x.CaretPoint
-
-                // Nice now order the tokens appropriately to get the span 
-                let span, isForward = 
-                    if x.CaretPoint.Position < otherToken.Start.Position then
-                        SnapshotSpan(x.CaretPoint, otherToken.End), true
-                    else
-                        SnapshotSpan(otherToken.Start, SnapshotPointUtil.AddOneOrCurrent x.CaretPoint), false
-
-                {
-                    Span = span
-                    IsForward = isForward
-                    MotionKind = MotionKind.CharacterWiseInclusive
-                    MotionResultFlags = MotionResultFlags.None } |> Some
-
-    /// Implement the all block motion
-    member x.AllBlock contextPoint blockKind count =
-
-        let span = x.GetBlock contextPoint blockKind count
-        match span with
-        | None -> None
-        | Some span ->
-            { 
-                Span = span
-                IsForward = true
-                MotionKind = MotionKind.CharacterWiseInclusive
-                MotionResultFlags = MotionResultFlags.None } |> Some
-
-    /// Implementation of the 'ap' motion.  Unfortunately this is not as simple as the documentation
-    /// states it is.  While the 'ap' motion uses the same underlying definition of a paragraph 
-    /// how the blank lines are treated differs greatly between 'ap' and '}'.  During an 'ap' call
-    /// the blank lines are definitely considered white space while in '}' motions it's part of the
-    /// next line.  This discrepancy can be easily demonstrated with the following example
-    ///
-    ///   a
-    ///    
-    ///   b
-    ///
-    /// Put the caret on line 0.  A 'yap' call will yank lines 1 and 2 line wise while a 'y}' will
-    /// yank line 1
-    member x.AllParagraph count = 
-
-        let all = x.GetParagraphs Path.Forward x.CaretPoint |> Seq.truncate count |> List.ofSeq
-        match all with
-        | [] ->
-            // No paragraphs forward so return nothing
-            None
-        | head :: tail -> 
-
-            // Get the span of the all motion
-            let span = 
-                let last = List.nth all (all.Length - 1)
-                SnapshotSpan (head.Start, last.End)
-
-            // The 'ap' motion considers blank lines to be white space
-            let isWhiteSpace point  = 
-                let line = SnapshotPointUtil.GetContainingLine point
-                line.Length = 0
-
-            let isCaretInWhiteSpace = isWhiteSpace x.CaretPoint
-
-            // Is there white space after is true if there is white space after this 
-            // object and before the next
-            let whiteSpaceAfter = 
-                if isWhiteSpace span.End then
-                    let endPoint = 
-                        span.End
-                        |> SnapshotPointUtil.GetPointsIncludingLineBreak Path.Forward 
-                        |> Seq.skipWhile isWhiteSpace
-                        |> SeqUtil.headOrDefault (SnapshotUtil.GetEndPoint x.CurrentSnapshot)
-                    SnapshotSpan(span.Start, endPoint) |> Some
-                else
-                    None
-
-            // Include the preceding white space in the Span
-            let includePrecedingWhiteSpace () =
-                let startPoint = 
-                    span.Start 
-                    |> SnapshotPointUtil.GetPointsIncludingLineBreak Path.Backward
-                    |> Seq.skipWhile (fun point -> 
-                        // Skip while the previous point is white space
-                        match SnapshotPointUtil.TrySubtractOne point with
-                        | Some point -> isWhiteSpace point
-                        | None -> false)
-                    |> SeqUtil.headOrDefault (SnapshotUtil.GetStartPoint x.CurrentSnapshot)
-                SnapshotSpan(startPoint, span.End)
-
-            // Now we need to do the standard adjustments listed at the bottom of 
-            // ':help text-objects'.
-            let span = 
-                match isCaretInWhiteSpace, whiteSpaceAfter with
-                | true, _ -> includePrecedingWhiteSpace()
-                | false, None -> includePrecedingWhiteSpace()
-                | false, Some span -> SnapshotSpan(span.Start, span.End)
-
-            // Special case for paragraphs.  If the entire span is white space then it 
-            // doesn't count as a successful motion
-            let spanHasContent = 
-                span
-                |> SnapshotSpanUtil.GetPoints Path.Forward
-                |> Seq.filter (fun point -> not (SnapshotPointUtil.IsWhiteSpaceOrInsideLineBreak point))
-                |> SeqUtil.isNotEmpty
-
-            if spanHasContent then
-                {
-                    Span = span 
-                    IsForward = true 
-                    MotionKind = MotionKind.CharacterWiseExclusive
-                    MotionResultFlags = MotionResultFlags.None } |> Some
-            else
-                None
-
-    /// Common function for getting the 'all' version of text object motion values.  Used for
-    /// sentences, paragraphs and sections.  Not used for word motions because they have too many
-    /// corner cases to consider due to the line based nature
-    member x.AllTextObjectCommon getObjects count = 
-
-        let all = getObjects Path.Forward x.CaretPoint
-        let firstSpan = all |> SeqUtil.tryHeadOnly
-        match firstSpan with
-        | None ->
-            // Corner case where there are simply no objects going forward.  Return
-            // an empty span
-            SnapshotSpan(x.CaretPoint, 0)
-        | Some firstSpan ->
-
-            // Get the end point of the span
-            let endPoint = 
-                all 
-                |> SeqUtil.skipMax count
-                |> Seq.map SnapshotSpanUtil.GetStartPoint
-                |> SeqUtil.headOrDefault (SnapshotUtil.GetEndPoint x.CurrentSnapshot)
-
-            let isCaretInWhiteSpace = x.CaretPoint.Position < firstSpan.Start.Position
-
-            // Is there white space after is true if there is white space after this 
-            // object and before the next
-            let whiteSpaceAfter = 
-
-                match all |> SeqUtil.skipMax (count + 1) |> SeqUtil.tryHeadOnly with
-                | None -> 
-                    None
-                | Some nextPoint -> 
-                    if nextPoint.Start.Position = endPoint.Position then
-                        None
-                    else
-                        SnapshotSpan(endPoint, nextPoint.Start) |> Some
-
-            let includePrecedingWhiteSpace () =
-                // Include the leading white space in the span.  Start by looking backward
-                // and using the end of the previous span as the start point
-                let startPoint = 
-                    if SnapshotPointUtil.IsStartPoint firstSpan.Start then
-                        firstSpan.Start
-                    else
-                        let point = firstSpan.Start |> SnapshotPointUtil.SubtractOne
-                        getObjects Path.Backward point
-                        |> Seq.map SnapshotSpanUtil.GetEndPoint
-                        |> SeqUtil.headOrDefault (SnapshotUtil.GetStartPoint x.CurrentSnapshot)
-                SnapshotSpan(startPoint, endPoint)
-
-            // Now we need to do the standard adjustments listed at the bottom of 
-            // ':help text-objects'.
-            match isCaretInWhiteSpace, whiteSpaceAfter with
-            | true, _ -> includePrecedingWhiteSpace()
-            | false, None -> includePrecedingWhiteSpace()
-            | false, Some span -> SnapshotSpan(firstSpan.Start, span.End)
-
-    /// Implements the 'as' motion.  Make sure to use the no trailing characters option here to 
-    /// maintain parity with the gVim implementation.  Not sure if this is a bug or not and haven't
-    /// heard back from the community
-    ///   - http://groups.google.com/group/vim_use/t/d3f28cf801dc2030 
-    member x.AllSentence count =
-
-        let kind = SentenceKind.NoTrailingCharacters
-        let all = x.GetSentences kind Path.Forward x.CaretPoint |> Seq.truncate count |> List.ofSeq
-        let span = 
-            match all with
-            | [] ->
-                // Corner case where there are simply no objects going forward.  Return
-                // an empty span
-                SnapshotSpan(x.CaretPoint, 0)
-            | head :: _ ->
-
-                let span = 
-                    let last = List.nth all (all.Length - 1)
-                    SnapshotSpan(head.Start, last.End)
-
-                // The 'as' motion considers anything between the SnapshotSpan of a sentence to
-                // be white space.  So the caret is in white space if it occurs before the sentence
-                let isCaretInWhiteSpace = x.CaretPoint.Position < span.Start.Position
-
-                // The white space after the sentence is the gap between this sentence and the next
-                // sentence
-                let whiteSpaceAfter =
-                    match x.GetSentences kind Path.Forward span.End |> SeqUtil.tryHeadOnly with
-                    | None -> None
-                    | Some nextSpan -> if span.End.Position < nextSpan.Start.Position then Some (SnapshotSpan(span.End, nextSpan.Start)) else None
-
-                // Include the preceding white space in the Span
-                let includePrecedingWhiteSpace () =
-                    let startPoint = 
-                        span.Start 
-                        |> x.GetSentences kind Path.Backward
-                        |> Seq.map SnapshotSpanUtil.GetEndPoint
-                        |> SeqUtil.headOrDefault (SnapshotUtil.GetStartPoint x.CurrentSnapshot)
-                    SnapshotSpan(startPoint, span.End)
-
-                // Now we need to do the standard adjustments listed at the bottom of 
-                // ':help text-objects'.
-                match isCaretInWhiteSpace, whiteSpaceAfter with
-                | true, _ -> includePrecedingWhiteSpace()
-                | false, None -> includePrecedingWhiteSpace()
-                | false, Some spaceSpan-> SnapshotSpan(span.Start, spaceSpan.End)
-
-
-        {
-            Span = span 
-            IsForward = true 
-            MotionKind = MotionKind.CharacterWiseExclusive
-            MotionResultFlags = MotionResultFlags.None }
-
-    /// Implements the 'aw' motion.  The 'aw' motion is limited to the current line and won't ever
-    /// extend above or below it.
-    member x.AllWord kind count contextPoint = 
-<<<<<<< HEAD
-
-        let contextLine = SnapshotPointUtil.GetContainingLine contextPoint 
-
-=======
-
-        let contextLine = SnapshotPointUtil.GetContainingLine contextPoint 
-
->>>>>>> 65000960
-        // Is this word span on the same line as the context?  A word won't ever span multiple lines
-        // so we can be content with checking the start point
-        let isOnSameLine span =
-            let line = span |> SnapshotSpanUtil.GetStartPoint |> SnapshotPointUtil.GetContainingLine
-            line.LineNumber = contextLine.LineNumber
-
-        // Get all of the words on this line going forward
-        let all = 
-            _wordUtil.GetWords kind Path.Forward contextPoint
-            |> Seq.takeWhile isOnSameLine
-            |> Seq.truncate count
-            |> List.ofSeq
-
-        match all with 
-        | [] ->
-            // No words going forward is an invalid span
-            None
-
-        | firstSpan :: _ -> 
-
-            // Get the span of the text object
-            let span =
-                let last = List.nth all (all.Length - 1)
-                SnapshotSpan(firstSpan.Start, last.End)
-
-            // Calculate the white space after the last item.  Line breaks shouldn't be included
-            // in the calculation
-            let whiteSpaceAfter = 
-                let endPoint = 
-                    span.End
-                    |> SnapshotPointUtil.GetPoints Path.Forward
-                    |> Seq.filter (fun point -> point.Position <= contextLine.End.Position)
-                    |> Seq.skipWhile SnapshotPointUtil.IsWhiteSpace
-                    |> SeqUtil.headOrDefault contextLine.End
-                let span = SnapshotSpan(span.End, endPoint)
-                if span.Length > 0 then Some span else None
-
-            let isContextInWhiteSpace = SnapshotPointUtil.IsWhiteSpace contextPoint
-
-
-            // Now do the standard adjustments listed at the bottom of ':help text-objects'
-            let span = 
-                match isContextInWhiteSpace, whiteSpaceAfter with
-                | true , _ ->
-                    // If the context is in white space then we include all of the white space before
-                    // up until the start of the line or the next non-white space character.  
-                    let startPoint = 
-                        span.Start
-                        |> SnapshotPointUtil.GetPoints Path.Backward
-                        |> SeqUtil.skipMax 1
-                        |> Seq.filter (fun point -> point.Position >= contextLine.Start.Position)
-                        |> Seq.skipWhile (fun point -> 
-                            match SnapshotPointUtil.TrySubtractOne point with
-                            | None -> false
-                            | Some point -> SnapshotPointUtil.IsWhiteSpace point)
-                        |> SeqUtil.headOrDefault contextLine.Start
-                    SnapshotSpan(startPoint, span.End)
-
-                | false, None ->
-                    // There are different rules here that when the context is in white space even 
-                    // though they are not called out in the documentation.  We should only include
-                    // white space here if there is a word on the same line before this one.  
-                    let startPoint = 
-                        _wordUtil.GetWords kind Path.Backward span.Start
-                        |> Seq.filter isOnSameLine
-                        |> Seq.map SnapshotSpanUtil.GetEndPoint
-                        |> SeqUtil.headOrDefault span.Start
-                    SnapshotSpan(startPoint, span.End)
-
-                | false, Some spaceSpan -> 
-                    SnapshotSpan(span.Start, spaceSpan.End)
-
-            {
-                Span = span 
-                IsForward = true 
-                MotionKind = MotionKind.CharacterWiseExclusive
-                MotionResultFlags = MotionResultFlags.None } |> Some
-
-    member x.BeginingOfLine() = 
-        let start = x.CaretPoint
-        let line = SnapshotPointUtil.GetContainingLine start
-        let span = SnapshotSpan(line.Start, start)
-        {
-            Span = span 
-            IsForward = false 
-            MotionKind = MotionKind.CharacterWiseExclusive
-            MotionResultFlags = MotionResultFlags.None }
-
-    /// Search for the specified char in the given direction.
-    member x.CharSearch c count charSearch direction = 
-        // Save the last search value
-        _vimData.LastCharSearch <- Some (charSearch, direction, c)
-
-        x.CharSearchCore c count charSearch direction
-
-    /// Do the actual char search motion but don't update the 'LastCharSearch' value
-    member x.CharSearchCore c count charSearch direction = 
-
-        let forward () = 
-            if x.CaretPoint.Position < x.CaretLine.End.Position then
-                let start = SnapshotPointUtil.AddOneOrCurrent x.CaretPoint
-                SnapshotSpan(start, x.CaretLine.End)
-                |> SnapshotSpanUtil.GetPoints Path.Forward
-                |> Seq.filter (SnapshotPointUtil.IsChar c)
-                |> SeqUtil.skipMax (count - 1)
-                |> SeqUtil.tryHeadOnly
-            else
-                None
-
-        let backward () = 
-            SnapshotSpan(x.CaretLine.Start, x.CaretPoint)
-            |> SnapshotSpanUtil.GetPoints Path.Backward
-            |> Seq.filter (SnapshotPointUtil.IsChar c)
-            |> SeqUtil.skipMax (count - 1)
-            |> SeqUtil.tryHeadOnly
-
-        let option = 
-            match charSearch, direction with
-            | CharSearchKind.ToChar, Path.Forward -> 
-                forward () |> Option.map (fun point ->
-                    let endPoint = SnapshotPointUtil.AddOneOrCurrent point
-                    let span = SnapshotSpan(x.CaretPoint, endPoint)
-                    span, MotionKind.CharacterWiseInclusive)
-            | CharSearchKind.TillChar, Path.Forward -> 
-                forward () |> Option.map (fun point ->
-                    let span = SnapshotSpan(x.CaretPoint, point)
-                    span, MotionKind.CharacterWiseInclusive)
-            | CharSearchKind.ToChar, Path.Backward ->
-                backward () |> Option.map (fun point ->
-                    let span = SnapshotSpan(point, x.CaretPoint)
-                    span, MotionKind.CharacterWiseExclusive)
-            | CharSearchKind.TillChar, Path.Backward ->
-                backward () |> Option.map (fun point ->
-                    let point = SnapshotPointUtil.AddOne point
-                    let span = SnapshotSpan(point, x.CaretPoint)
-                    span, MotionKind.CharacterWiseExclusive)
-
-        match option with 
-        | None ->
-            None
-        | Some (span, motionKind) ->
-            {
-                Span = span;
-                IsForward = match direction with | Path.Forward -> true | Path.Backward -> false
-                MotionKind = motionKind
-                MotionResultFlags = MotionResultFlags.None } |> Some
-
-    /// Repeat the last f, F, t or T search pattern.
-    member x.RepeatLastCharSearch () =
-        match _vimData.LastCharSearch with 
-        | None -> None
-        | Some (kind, direction, c) -> x.CharSearchCore c 1 kind direction
-
-    /// Repeat the last f, F, t or T search pattern in the opposite direction
-    member x.RepeatLastCharSearchOpposite () =
-        match _vimData.LastCharSearch with 
-        | None -> None
-        | Some (kind, direction, c) -> 
-            let direction = 
-                match direction with
-                | Path.Forward -> Path.Backward
-                | Path.Backward -> Path.Forward
-            x.CharSearchCore c 1 kind direction
-
-    member x.WordForward kind count =
-
-        // If we are in white space in the middle of the line then we adjust the 
-        // count down by 1.  From white space the 'w' motion should take us to the 
-        // start of the first word not the second.
-        let count = 
-            if SnapshotPointUtil.IsWhiteSpace x.CaretPoint && not (SnapshotPointUtil.IsInsideLineBreak x.CaretPoint) then
-                count - 1
-            else
-                count
-
-        let endPoint = 
-            _wordUtil.GetWords kind Path.Forward x.CaretPoint
-            |> SeqUtil.skipMax count
-            |> Seq.map SnapshotSpanUtil.GetStartPoint
-            |> SeqUtil.headOrDefault (SnapshotUtil.GetEndPoint x.CurrentSnapshot)
-        let span = SnapshotSpan(x.CaretPoint, endPoint)
-        {
-            Span = span 
-            IsForward = true 
-            MotionKind = MotionKind.CharacterWiseExclusive
-            MotionResultFlags = MotionResultFlags.AnyWord }
-
-    member x.WordBackward kind count =
-
-        let startPoint = 
-            _wordUtil.GetWords kind Path.Backward x.CaretPoint
-            |> SeqUtil.skipMax (count - 1)
-            |> Seq.map SnapshotSpanUtil.GetStartPoint
-            |> SeqUtil.headOrDefault (SnapshotUtil.GetStartPoint x.CurrentSnapshot)
-        let span = SnapshotSpan(startPoint, x.CaretPoint)
-        {
-            Span = span 
-            IsForward = false 
-            MotionKind = MotionKind.CharacterWiseExclusive
-            MotionResultFlags = MotionResultFlags.AnyWord }
-
-    /// Implements the 'e' and 'E' motions
-    member x.EndOfWord kind count = 
-
-        // The start point for an end of word motion is a little odd.  If the caret is 
-        // on the last point inside a word then we calculate the next word starting at
-        // the end of the first word.
-        let searchPoint = 
-            match _wordUtil.GetWords kind Path.Forward x.CaretPoint |> SeqUtil.tryHeadOnly with
-            | None -> 
-                x.CaretPoint
-            | Some span -> 
-                if SnapshotSpanUtil.IsLastIncludedPoint span x.CaretPoint then
-                    span.End
-                else
-                    x.CaretPoint
-
-        let endPoint = 
-            searchPoint
-            |> _wordUtil.GetWords kind Path.Forward
-            |> Seq.filter (fun span ->
-                // The typical word motion includes blank lines as part of the word. The one 
-                // exception is end of word which doesn't count blank lines as words.  Filter
-                // them out here 
-                if SnapshotPointUtil.IsStartOfLine span.Start then
-                    let line = SnapshotPointUtil.GetContainingLine span.Start
-                    line.Length <> 0
-                else
-                    true)
-            |> SeqUtil.skipMax (count - 1)
-            |> Seq.map SnapshotSpanUtil.GetEndPoint
-            |> SeqUtil.headOrDefault (SnapshotUtil.GetEndPoint x.CurrentSnapshot)
-
-        let span = SnapshotSpan(x.CaretPoint, endPoint)
-        { 
-            Span = span
-            IsForward = true
-            MotionKind = MotionKind.CharacterWiseInclusive
-            MotionResultFlags = MotionResultFlags.None }
-
-    member x.EndOfLine count = 
-        let start = x.CaretPoint
-        let span = SnapshotPointUtil.GetLineRangeSpan start count
-        {
-            Span = span 
-            IsForward = true 
-            MotionKind = MotionKind.CharacterWiseInclusive
-            MotionResultFlags = MotionResultFlags.None }
-
-    /// Find the first non-whitespace character on the current line.  
-    member x.FirstNonBlankOnCurrentLine () =
-        let start = x.CaretPoint
-        let line = start.GetContainingLine()
-        let target = 
-            SnapshotLineUtil.GetPoints Path.Forward line
-            |> Seq.tryFind (fun x -> not (CharUtil.IsWhiteSpace (x.GetChar())) )
-            |> OptionUtil.getOrDefault line.End
-        let startPoint,endPoint,isForward = 
-            if start.Position <= target.Position then start,target,true
-            else target,start,false
-        let span = SnapshotSpan(startPoint, endPoint)
-        {
-            Span = span 
-            IsForward = isForward 
-            MotionKind = MotionKind.CharacterWiseExclusive
-            MotionResultFlags = MotionResultFlags.None }
-
-    /// Create a line wise motion from the current line to (count - 1) lines
-    /// downward 
-    member x.FirstNonBlankOnLine count = 
-        x.MotionWithVisualSnapshot (fun x -> 
-            let startLine = x.CaretLine
-            let endLine = 
-                let number = startLine.LineNumber + (count - 1)
-                SnapshotUtil.GetLineOrLast x.CurrentSnapshot number
-            let column = SnapshotLineUtil.GetFirstNonBlankOrStart endLine |> SnapshotPointUtil.GetColumn |> CaretColumn.InLastLine
-            let range = SnapshotLineRangeUtil.CreateForLineRange startLine endLine
-            {
-                Span = range.ExtentIncludingLineBreak
-                IsForward = true
-                MotionKind = MotionKind.LineWise column
-                MotionResultFlags = MotionResultFlags.None })
-
-    member x.InnerBlock contextPoint blockKind count =
-        None
-
-    /// Implement the 'iw' motion.  Unlike the 'aw' motion it is not limited to a specific line
-    /// and can exceed it
-    ///
-    /// Many of the text object selection motions are not documented as to whether or not they 
-    /// are inclusive or exclusive including this one.  Experimentation shows though that this
-    /// is inclusive.  The primary evidence being
-    ///
-    ///  - It doesn't go through the exclusive-linewise promotion 
-    ///  - The caret position suggests inclusive when used as a caret movement in visual mode
-    member x.InnerWord wordKind count contextPoint =
-
-        let contextLine = SnapshotPointUtil.GetContainingLine contextPoint
-
-        // Given a point which is a tab or space get the space and tab span backwards up 
-        // to and including the point
-        let getReverseSpaceAndTabSpaceStart point =
-            Contract.Assert(SnapshotPointUtil.IsBlank point) 
-
-            let line = SnapshotPointUtil.GetContainingLine point
-            let startPoint = 
-                SnapshotSpan(line.Start, point)
-                |> SnapshotSpanUtil.GetPoints Path.Backward
-                |> Seq.skipWhile SnapshotPointUtil.IsBlank
-                |> SeqUtil.headOrDefault line.Start
-
-            if SnapshotPointUtil.IsBlank startPoint then
-                startPoint
-            else
-                SnapshotPointUtil.AddOne startPoint 
-
-        // From the given point get the end point of the inner word span.  Note: This can
-        // be None if the count surpasses the number of elements in the ITextBuffer.  
-        //
-        // The 'count' passed to inner word counts the white space and word spans equally as
-        // an item.  Here we expand a word to a tuple of the word and the span of the following
-        // white space
-        //
-        // Note: Line breaks do not factor into this calculation.  This can be demonstrated 
-        // experimentally
-        let getSpan (startPoint : SnapshotPoint) point count =
-            Contract.Assert(not (SnapshotPointUtil.IsInsideLineBreak point))
-
-            let rec inner (wordSpan : SnapshotSpan) (remainingWords : SnapshotSpan list) count = 
-                if count = 0 then 
-                    // Count gets us to this word so return it's start
-                    Some wordSpan.Start
-                elif count = 1 then
-                    // Count gets us to the end of this word so return it's end
-                    Some wordSpan.End
-                elif SnapshotPointUtil.IsInsideLineBreak wordSpan.End then
-                    // Line breaks don't count in this calculation.  The next start point is the
-                    // start of the next line.
-                    match remainingWords with
-                    | [] ->
-                        // Count of at least 2 and no words left.  The end is not available
-                        None 
-                    | nextWordSpan :: tail  ->
-                        let nextLine = SnapshotPointUtil.GetContainingLine nextWordSpan.Start 
-                        if nextLine.Start = nextWordSpan.Start then
-                            // Subtract 1 since we needed it to get past the white space
-                            inner nextWordSpan tail (count - 1)
-                        else
-                            // No need to subtract one to jump across the new line
-                            inner nextWordSpan tail count
-                else 
-                    match remainingWords with
-                    | [] ->
-                        None
-                    | nextWordSpan :: tail ->
-                        // Subtract 2 because we got past the word and it's trailing white space
-                        inner nextWordSpan tail (count - 2)
-
-            // Get the set of words as a list.  To prevent excessive memory allocation cap the 
-            // number of words at 'count'.  Since the 'count' includes the white space between
-            // the words 'count' is a definite max on the number of words we need to consider
-            let words = 
-                _wordUtil.GetWords wordKind Path.Forward point
-                |> Seq.truncate count
-                |> List.ofSeq
-
-            match words with 
-            | [] -> 
-                None
-            | head :: tail -> 
-                let endPoint = 
-                    if point.Position < head.Start.Position then
-                        // Head was in white space so it costs 1 to get over that
-                        inner head tail (count - 1)
-                    else
-                        inner head tail count
-                match endPoint with
-                | None -> 
-                    None
-                | Some endPoint ->
-                    let startPoint = 
-                        if head.Start.Position < startPoint.Position then
-                            head.Start
-                        else
-                            startPoint
-                    SnapshotSpan(startPoint, endPoint) |> Some
-
-        let span = 
-            if SnapshotPointUtil.IsInsideLineBreak contextPoint && count = 1 then
-                // The behavior of 'iw' is special in the case it begins in the line break and 
-                // has a single count.  If there is white space before the context point we grab that 
-                // else we grab a single character.  
-
-                match SnapshotLineUtil.GetLastIncludedPoint contextLine with
-                | None -> 
-                    // This intentionally produces an empty span vs. None.  Doing a 'yiw' on an
-                    // empty line followed by a 'put' and then 'undo' causes the no-op 'put' to 
-                    // be undone
-                    SnapshotSpan(contextLine.Start, 0) |> Some
-                | Some point -> 
-                    if SnapshotPointUtil.IsBlank point then
-                        // If it's a space or tab then get the space / tab span
-                        let startPoint = getReverseSpaceAndTabSpaceStart point
-                        SnapshotSpan(startPoint, contextLine.End) |> Some
-                    else
-                        // If it's character then we get the single character.  So weird
-                        SnapshotSpan(point, 1) |> Some
-            elif SnapshotPointUtil.IsInsideLineBreak contextPoint then
-                // With a count of greater than 1 then starting in the line break behaves
-                // like a normal command.  Costs a count of 1 to get over the line break
-                getSpan contextPoint contextLine.EndIncludingLineBreak (count - 1)
-            else
-                // Simple case.  Need to move the point backwards though if it starts in
-                // a space or tab to get the full span
-                let point = 
-                    if SnapshotPointUtil.IsBlank contextPoint then
-                        getReverseSpaceAndTabSpaceStart contextPoint
-                    else
-                        contextPoint
-                getSpan point point count
-
-        match span with
-        | None ->
-            None
-        | Some span -> 
-
-            {
-                Span = span 
-                IsForward = true 
-                MotionKind = MotionKind.CharacterWiseInclusive
-                MotionResultFlags = MotionResultFlags.AnyWord } |> Some
-
-    /// Implements the '+', '<CR>', 'CTRL-M' motions. 
-    ///
-    /// This is a line wise motion which uses counts hence we must use the visual snapshot
-    /// when calculating the value
-    member x.LineDownToFirstNonBlank count =
-        x.MotionWithVisualSnapshot (fun x ->
-            let number = x.CaretLine.LineNumber + count
-            let endLine = SnapshotUtil.GetLineOrLast x.CurrentSnapshot number
-            let column = SnapshotLineUtil.GetFirstNonBlankOrStart endLine |> SnapshotPointUtil.GetColumn |> CaretColumn.InLastLine
-            let span = SnapshotSpan(x.CaretLine.Start, endLine.EndIncludingLineBreak)
-            {
-                Span = span 
-                IsForward = true 
-                MotionKind = MotionKind.LineWise column
-                MotionResultFlags = MotionResultFlags.None })
-
-    /// Implements the '-'
-    ///
-    /// This is a line wise motion which uses counts hence we must use the visual snapshot
-    /// when calculating the value
-    member x.LineUpToFirstNonBlank count =
-        x.MotionWithVisualSnapshot (fun x ->
-            let startLine = SnapshotUtil.GetLineOrFirst x.CurrentSnapshot (x.CaretLine.LineNumber - count)
-            let span = SnapshotSpan(startLine.Start, x.CaretLine.EndIncludingLineBreak)
-            let column = 
-                startLine 
-                |> SnapshotLineUtil.GetFirstNonBlankOrStart
-                |> SnapshotPointUtil.GetColumn
-                |> CaretColumn.InLastLine
-            {
-                Span = span 
-                IsForward = false 
-                MotionKind = MotionKind.LineWise column
-                MotionResultFlags = MotionResultFlags.None })
-
-    /// Get the motion which is 'count' characters to the left of the caret on
-    /// the same line
-    member x.CharLeft count = 
-        let startPoint = 
-            SnapshotPointUtil.TryGetPreviousPointOnLine x.CaretPoint count
-            |> OptionUtil.getOrDefault x.CaretLine.Start
-        {
-            Span = SnapshotSpan(startPoint, x.CaretPoint)
-            IsForward = false 
-            MotionKind = MotionKind.CharacterWiseExclusive
-            MotionResultFlags = MotionResultFlags.None }
-
-    /// Get the motion which is 'count' characetrs to the right of the caret 
-    /// on the same line
-    member x.CharRight count =
-        let endPoint = 
-            if SnapshotPointUtil.IsInsideLineBreak x.CaretPoint then 
-                x.CaretPoint
-            elif x.CaretPoint.Position + 1 = x.CaretLine.End.Position then
-                x.CaretLine.End
-            else
-                SnapshotPointUtil.TryGetNextPointOnLine x.CaretPoint count 
-                |> OptionUtil.getOrDefault x.CaretLine.End
-        {
-            Span = SnapshotSpan(x.CaretPoint, endPoint)
-            IsForward = true 
-            MotionKind = MotionKind.CharacterWiseExclusive
-            MotionResultFlags = MotionResultFlags.None }
-
-    /// Move a single line up from the current line.  Should fail if we are currenly
-    /// on the first line of the ITextBuffer
-    member x.LineUp count =
-        x.MotionOptionWithVisualSnapshot (fun x ->
-            if x.CaretLine.LineNumber = 0 then
-                None
-            else
-                let startLine = SnapshotUtil.GetLineOrFirst x.CurrentSnapshot (x.CaretLine.LineNumber - count)
-                let span = SnapshotSpan(startLine.Start, x.CaretLine.EndIncludingLineBreak)
-                let column = x.CaretPoint |> SnapshotPointUtil.GetColumn |> CaretColumn.InLastLine
-                {
-                    Span = span 
-                    IsForward = false 
-                    MotionKind = MotionKind.LineWise column
-                    MotionResultFlags = MotionResultFlags.MaintainCaretColumn } |> Some)
-
-    /// Move a single line down from the current line.  Should fail if we are currenly 
-    /// on the last line of the ITextBuffer
-    member x.LineDown count = 
-        x.MotionOptionWithVisualSnapshot (fun x -> 
-            if x.CaretLine.LineNumber = SnapshotUtil.GetLastLineNumber x.CurrentSnapshot then
-                None
-            else
-                let endLine = SnapshotUtil.GetLineOrLast x.CurrentSnapshot (x.CaretLine.LineNumber + count)
-                let span = SnapshotSpan(x.CaretLine.Start, endLine.EndIncludingLineBreak)
-                let column = x.CaretPoint |> SnapshotPointUtil.GetColumn |> CaretColumn.InLastLine
-                {
-                    Span = span 
-                    IsForward = true 
-                    MotionKind = MotionKind.LineWise column
-                    MotionResultFlags = MotionResultFlags.MaintainCaretColumn } |> Some)
-
-    /// Implements the 'gg' motion.  
-    ///
-    /// Because this uses specific line numbers instead of counts we don't want to operate
-    /// on the visual buffer here as vim line numbers always apply to the edit buffer. 
-    member x.LineOrFirstToFirstNonBlank numberOpt = 
-        _jumpList.Add x.CaretPoint
-
-        let endLine = 
-            match numberOpt with
-            | Some number ->  SnapshotUtil.GetLineOrFirst x.CurrentSnapshot (Util.VimLineToTssLine number)
-            | None -> SnapshotUtil.GetFirstLine x.CurrentSnapshot
-        x.LineToLineFirstNonBlankMotion x.CaretLine endLine
-
-    /// Implements the 'G" motion
-    ///
-    /// Because this uses specific line numbers instead of counts we don't want to operate
-    /// on the visual buffer here as vim line numbers always apply to the edit buffer. 
-    member x.LineOrLastToFirstNonBlank numberOpt = 
-        _jumpList.Add x.CaretPoint
-
-        let endLine = 
-            match numberOpt with
-            | Some number ->  SnapshotUtil.GetLineOrLast x.CurrentSnapshot (Util.VimLineToTssLine number)
-            | None -> SnapshotUtil.GetLastLine x.CurrentSnapshot 
-        x.LineToLineFirstNonBlankMotion x.CaretLine endLine
-
-    /// Go to the last non-blank character on the 'count - 1' line
-    member x.LastNonBlankOnLine count = 
-        x.MotionWithVisualSnapshot (fun x -> 
-            let number = x.CaretLine.LineNumber + (count - 1)
-            let endLine = SnapshotUtil.GetLineOrLast x.CurrentSnapshot number
-            let endPoint = 
-                // Find the last non-blank character on the line.  If the line is 
-                // completely blank then the start of the line is used.  Remember we need
-                // to move 1 past the character in order to include it in the line
-                let endPoint = 
-                    endLine.Extent
-                    |> SnapshotSpanUtil.GetPoints Path.Backward
-                    |> Seq.skipWhile SnapshotPointUtil.IsBlankOrEnd
-                    |> SeqUtil.tryHeadOnly
-                match endPoint with
-                | Some point -> SnapshotPointUtil.AddOne point
-                | None -> endLine.Start
-
-            // This motion can definitely be backwards on lines which end in blanks or
-            // are completely blank
-            let isForward = x.CaretPoint.Position <= endPoint.Position
-            let startPoint, endPoint = SnapshotPointUtil.OrderAscending x.CaretPoint endPoint
-            let span = SnapshotSpan(startPoint, endPoint)
-
-            {
-                Span = span 
-                IsForward = isForward
-                MotionKind = MotionKind.CharacterWiseInclusive
-                MotionResultFlags = MotionResultFlags.None })
-
-    // TODO: Need to convert this to use the visual snapshot
-    member x.LineFromTopOfVisibleWindow countOpt = 
-        _jumpList.Add x.CaretPoint 
-
-        let caretPoint, caretLine = TextViewUtil.GetCaretPointAndLine _textView
-        let lines = TextViewUtil.GetVisibleSnapshotLines _textView |> List.ofSeq
-        let span = 
-            if lines.Length = 0 then
-                caretLine.Extent
-            else
-                let count = (CommandUtil2.CountOrDefault countOpt) 
-                let count = min count lines.Length
-                let startLine = lines.Head
-                SnapshotPointUtil.GetLineRangeSpan startLine.Start count
-        let isForward = caretPoint.Position <= span.End.Position
-        {
-            Span = span 
-            IsForward = isForward 
-            MotionKind = MotionKind.LineWise CaretColumn.None
-            MotionResultFlags = MotionResultFlags.None } |> x.ApplyStartOfLineOption
-
-    // TODO: Need to convert this to use the visual snapshot
-    member x.LineFromBottomOfVisibleWindow countOpt =
-        _jumpList.Add x.CaretPoint 
-
-        let caretPoint,caretLine = TextViewUtil.GetCaretPointAndLine _textView
-        let lines = TextViewUtil.GetVisibleSnapshotLines _textView |> List.ofSeq
-        let span,isForward = 
-            if lines.Length = 0 then caretLine.Extent,true
-            else
-                let endLine = 
-                    match countOpt with 
-                    | None -> List.nth lines (lines.Length-1)
-                    | Some(count) ->    
-                        let count = lines.Length - count
-                        List.nth lines count
-                x.SpanAndForwardFromLines caretLine endLine
-        {
-            Span = span 
-            IsForward = isForward 
-            MotionKind = MotionKind.LineWise CaretColumn.None
-            MotionResultFlags = MotionResultFlags.None } |> x.ApplyStartOfLineOption
-
-    // TODO: Need to convert this to use the visual snapshot
-    member x.LineInMiddleOfVisibleWindow () =
-        _jumpList.Add x.CaretPoint 
-
-        let caretLine = TextViewUtil.GetCaretLine _textView
-        let lines = TextViewUtil.GetVisibleSnapshotLines _textView |> List.ofSeq
-        let middleLine =
-            if lines.Length = 0 then caretLine
-            else 
-                let index = lines.Length / 2
-                List.nth lines index
-        let span, isForward = x.SpanAndForwardFromLines caretLine middleLine
-        {
-            Span = span 
-            IsForward = isForward 
-            MotionKind = MotionKind.LineWise CaretColumn.None
-            MotionResultFlags = MotionResultFlags.None } |> x.ApplyStartOfLineOption
-
-    /// Implements the core portion of section backward motions
-    member x.SectionBackwardCore sectionKind count = 
-        _jumpList.Add x.CaretPoint
-
-        let startPoint = 
-            x.CaretPoint
-            |> x.GetSections sectionKind Path.Backward
-            |> SeqUtil.skipMax (count - 1)
-            |> Seq.map SnapshotSpanUtil.GetStartPoint
-            |> SeqUtil.headOrDefault (SnapshotUtil.GetStartPoint x.CurrentSnapshot)
-
-        let span = SnapshotSpan(startPoint, x.CaretPoint)
-        {
-            Span = span 
-            IsForward = false 
-            MotionKind = MotionKind.CharacterWiseExclusive
-            MotionResultFlags = MotionResultFlags.None }
-
-    /// Implements the ']]' operator
-    member x.SectionForward context count = 
-        let split = 
-            match context with
-            | MotionContext.AfterOperator -> SectionKind.OnOpenBraceOrBelowCloseBrace
-            | MotionContext.Movement -> SectionKind.OnOpenBrace
-        x.SectionForwardCore split context count
-
-    /// Implements the core parts of section forward operators
-    member x.SectionForwardCore sectionKind context count =
-        _jumpList.Add x.CaretPoint
-
-        let endPoint = 
-            x.CaretPoint
-            |> x.GetSections sectionKind Path.Forward
-            |> SeqUtil.skipMax count
-            |> Seq.map SnapshotSpanUtil.GetStartPoint
-            |> SeqUtil.headOrDefault (SnapshotUtil.GetEndPoint x.CurrentSnapshot)
-
-        // Modify the 'endPoint' based on the context.  When section forward is used outside
-        // the context of an operator, during a movement for example, and the 'endPoint' 
-        // occurs on the last line of the ITextBuffer then the first non-space / tab character
-        // is chosen
-        let endPoint = 
-            match context with
-            | MotionContext.AfterOperator ->
-                endPoint
-            | MotionContext.Movement -> 
-                let line = SnapshotPointUtil.GetContainingLine endPoint
-                if SnapshotLineUtil.IsLastLine line then 
-                    match SnapshotLineUtil.GetFirstNonBlank line with
-                    | Some point -> point
-                    | None -> line.End
-                else
-                    endPoint
-
-        // This can be backwards when a section forward movement occurs in the last line
-        // of the ITextBuffer after the first non-space / tab character
-        let isForward = x.CaretPoint.Position <= endPoint.Position
-
-        let span = 
-            let startPoint, endPoint = SnapshotPointUtil.OrderAscending x.CaretPoint endPoint
-            SnapshotSpan(startPoint, endPoint)
-
-        {
-            Span = span 
-            IsForward = isForward
-            MotionKind = MotionKind.CharacterWiseExclusive
-            MotionResultFlags = MotionResultFlags.None }
-
-    /// Implements the '][' motion
-    member x.SectionForwardOrCloseBrace context count =
-        x.SectionForwardCore SectionKind.OnCloseBrace context count
-
-    /// Implements the '[[' motion
-    member x.SectionBackwardOrOpenBrace count = 
-        x.SectionBackwardCore SectionKind.OnOpenBrace count
-
-    /// Implements the '[]' motion
-    member x.SectionBackwardOrCloseBrace count = 
-        x.SectionBackwardCore SectionKind.OnCloseBrace count
-
-    member x.SentenceForward count = 
-        _jumpList.Add x.CaretPoint
-        let endPoint =
-            x.GetSentences SentenceKind.Default Path.Forward x.CaretPoint
-            |> SeqUtil.skipMax count
-            |> Seq.map SnapshotSpanUtil.GetStartPoint
-            |> SeqUtil.headOrDefault (SnapshotUtil.GetEndPoint x.CurrentSnapshot)
-        let span = SnapshotSpan(x.CaretPoint, endPoint)
-        {
-            Span = span 
-            IsForward = true 
-            MotionKind = MotionKind.CharacterWiseExclusive
-            MotionResultFlags = MotionResultFlags.None }
-
-    member x.SentenceBackward count = 
-        _jumpList.Add x.CaretPoint
-        let startPoint = 
-            x.GetSentences SentenceKind.Default Path.Backward x.CaretPoint
-            |> SeqUtil.skipMax (count - 1)
-            |> Seq.map SnapshotSpanUtil.GetStartPoint
-            |> SeqUtil.headOrDefault (SnapshotUtil.GetStartPoint x.CurrentSnapshot)
-        let span = SnapshotSpan(startPoint, x.CaretPoint)
-        {
-            Span = span 
-            IsForward = false 
-            MotionKind = MotionKind.CharacterWiseExclusive
-            MotionResultFlags = MotionResultFlags.None }
-
-    /// Implements the '}' motion
-    member x.ParagraphForward count = 
-        _jumpList.Add x.CaretPoint
-
-        let endPoint = 
-            x.GetParagraphs Path.Forward x.CaretPoint
-            |> SeqUtil.skipMax count
-            |> Seq.map SnapshotSpanUtil.GetStartPoint
-            |> SeqUtil.headOrDefault (SnapshotUtil.GetEndPoint x.CurrentSnapshot)
-        let span = SnapshotSpan(x.CaretPoint, endPoint)
-        {
-            Span = span 
-            IsForward = true
-            MotionKind = MotionKind.CharacterWiseExclusive
-            MotionResultFlags = MotionResultFlags.None }
-
-    /// Implements the '{' motion
-    member x.ParagraphBackward count = 
-        _jumpList.Add x.CaretPoint
-
-        let startPoint = 
-            x.GetParagraphs Path.Backward x.CaretPoint
-            |> SeqUtil.skipMax (count - 1)
-            |> Seq.map SnapshotSpanUtil.GetStartPoint
-            |> SeqUtil.headOrDefault (SnapshotUtil.GetStartPoint x.CurrentSnapshot)
-        let span = SnapshotSpan(startPoint, x.CaretPoint)
-        {
-            Span = span 
-            IsForward = false
-            MotionKind = MotionKind.CharacterWiseExclusive
-            MotionResultFlags = MotionResultFlags.None }
-
-    member x.QuotedString () = 
-        match x.GetQuotedStringData() with
-        | None -> None 
-        | Some(data) -> 
-            let span = 
-                if not data.TrailingWhiteSpace.IsEmpty then SnapshotSpanUtil.Create data.LeadingQuote data.TrailingWhiteSpace.End
-                else SnapshotSpanUtil.Create data.LeadingWhiteSpace.Start data.TrailingWhiteSpace.Start
-            {
-                Span = span 
-                IsForward = true 
-                MotionKind = MotionKind.CharacterWiseInclusive
-                MotionResultFlags = MotionResultFlags.None } |> Some
-
-    member x.QuotedStringContents () = 
-        match x.GetQuotedStringData() with
-        | None -> None 
-        | Some(data) ->
-            let span = data.Contents
-            {
-                Span = span 
-                IsForward = true 
-                MotionKind = MotionKind.CharacterWiseInclusive
-                MotionResultFlags = MotionResultFlags.None } |> Some
-
-    /// Get the motion for a search command.  Used to implement the '/' and '?' motions
-    member x.Search (patternData : PatternData) count = 
-
-        // Searching as part of a motion should update the last pattern information
-        // irrespective of whether or not the search completes
-        _vimData.LastPatternData <- patternData
-
-        x.SearchCore patternData x.CaretPoint count
-
-    /// Implements the core searching motion.  Will *not* update the LastPatternData 
-    /// value.  Simply performs the search and returns the result
-    member x.SearchCore (patternData : PatternData) searchPoint count =
-
-        // All search operations update the jump list
-        _jumpList.Add x.CaretPoint
-
-        // The search operation should also update the search history
-        _vimData.SearchHistory.Add patternData.Pattern
-
-        let searchResult = _search.FindNextPattern patternData searchPoint _wordNavigator count
-
-        // Raise the messages that go with this given result
-        CommonUtil.RaiseSearchResultMessage _statusUtil searchResult
-
-        let motionResult = 
-            match searchResult with
-            | SearchResult.NotFound (searchData, isOutsidePath) ->
-    
-                // Nothing to return here. 
-                None
-    
-            | SearchResult.Found (_, span, _) ->
-    
-                // Create the MotionResult for the provided MotionArgument and the 
-                // start and end points of the search.  Need to be careful because
-                // the start and end point can be forward or reverse
-                //
-                // Even though the search doesn't necessarily start from the caret
-                // point the resulting Span begins / ends on it
-                let caretPoint = x.CaretPoint
-                let endPoint = span.Start
-                if caretPoint.Position = endPoint.Position then
-                    None
-                else if caretPoint.Position < endPoint.Position then 
-                    {
-                        Span = SnapshotSpan(caretPoint, endPoint)
-                        IsForward = true
-                        MotionKind = MotionKind.CharacterWiseExclusive
-                        MotionResultFlags = MotionResultFlags.None } |> Some
-                else 
-                    {
-                        Span = SnapshotSpan(endPoint, caretPoint)
-                        IsForward = false
-                        MotionKind = MotionKind.CharacterWiseExclusive
-                        MotionResultFlags = MotionResultFlags.None } |> Some
-
-        _vimData.RaiseSearchRanEvent()
-        motionResult
-
-    /// Move the caret to the next occurrence of the last search
-    member x.LastSearch isReverse count =
-        let last = _vimData.LastPatternData
-        let last = 
-            if isReverse then { last with Path = Path.Reverse last.Path }
-            else last
-
-        if StringUtil.isNullOrEmpty last.Pattern then
-            _statusUtil.OnError Resources.NormalMode_NoPreviousSearch
-            None
-        else
-            x.SearchCore last x.CaretPoint count
-
-    /// Motion from the caret to the next occurrence of the partial word under the caret
-    member x.NextPartialWord path count =
-        x.NextWordCore path count false
-
-    /// Motion from the caret to the next occurrence of the word under the caret
-    member x.NextWord path count =
-        x.NextWordCore path count true
-
-    /// Motion for word under the caret to the next occurrence of the word
-    member x.NextWordCore path count isWholeWord = 
-
-        // Next word motions should update the jump list
-        _jumpList.Add x.CaretPoint
-
-        // Move forward along the line to find the first non-blank
-        let point =
-            x.CaretPoint
-            |> SnapshotPointUtil.GetPointsOnContainingLineFrom
-            |> Seq.filter (fun p -> not (SnapshotPointUtil.IsWhiteSpace p))
-            |> SeqUtil.tryHeadOnly
-            |> OptionUtil.getOrDefault x.CaretPoint
-
-        match _wordUtil.GetFullWordSpan WordKind.NormalWord point with
-        | None -> 
-            // Nothing to do if no word under the cursor
-            _statusUtil.OnError Resources.NormalMode_NoWordUnderCursor
-            None
-        | Some span ->
-
-            // Build up the SearchData structure
-            let word = span.GetText()
-
-            // Can only do whole words on actual words.  If it's not an actual word then
-            // we revert back to non-whole word match
-            let isWholeWord = 
-                let isWord = word |> Seq.forall (fun c -> CharUtil.IsLetter c || CharUtil.IsDigit c)
-                isWholeWord && isWord
-
-            let pattern = if isWholeWord then PatternUtil.CreateWholeWord word else word
-            let patternData = { Pattern = pattern; Path = path }
-
-            // Make sure to update the LastPatternData here.  It needs to be done 
-            // whether or not the search actually succeeds
-            _vimData.LastPatternData <- patternData
-
-            // A word search always starts at the beginning of the word.  The pattern
-            // based search will ensure that we don't match this word again because it
-            // won't make an initial match at the provided point
-            x.SearchCore patternData span.Start count
-
-    /// Adjust the MotionResult value based on the rules detailed in ':help exclusive'.  The
-    /// rules in summary are
-    ///
-    ///  1. If exclusive, ends in column 0 the motion is moved to the end of the previous
-    ///     line and motion becomes inclusive
-    ///  2. If exclusive, ends in column 0, and starts before or at the first non-blank
-    ///     in the line then it becomes line wise
-    ///
-    /// The documentation around 'exclusive-linewise' says it applies to any 
-    /// exclusive motion.  However in practice it doesn't appear to apply to 
-    /// word motions
-    member x.AdjustMotionResult motion (motionResult : MotionResult) =
-
-        // Do the actual adjustment for exclusive motions.  The kind which should be 
-        // added to the adjusted motion is provided
-        let adjust () = 
-
-            // Intentionally look at the line containing the End here as we
-            // want to look to see if this is in column 0 (Vim calls it column 1). 
-            let span = motionResult.Span
-            let startLine = SnapshotSpanUtil.GetStartLine span
-            let endLine = SnapshotPointUtil.GetContainingLine span.End
-            let snapshot = startLine.Snapshot
-            let firstNonBlank = SnapshotLineUtil.GetFirstNonBlankOrStart startLine
-
-            // There are certain motions to which we cannot apply the 'exclusive-linewise'
-            // adjustment.  They are not listed in the documentation (but it does note there
-            // are exceptions to the exception).  Experimentation has shown though that 
-            // it's the following
-            let allowExclusiveLineWise = 
-                match motion with
-                | Motion.AllWord _ -> 
-                    false
-                | Motion.WordForward _ -> 
-                    // Word again is the special case of Vim.  The 'exclusive-linewise' promotion
-                    // is disallowed in every case except when the line above is a blank line.  Or
-                    // more simply when the last 'word' in the motion is a blank line
-                    match SnapshotUtil.TryGetLine snapshot (endLine.LineNumber - 1) with
-                    | Some line -> line.Length = 0
-                    | None -> false
-                | _ -> 
-                    true
-
-            // A shared component of both promotions is whether or not the caret ends in the
-            // first column of the next line.  Words are special in that it doesn't need to 
-            // be the first column but simply at or before the first non-blank on the line
-            let endsInColumnZero = 
-                match motion with
-                | Motion.WordForward _ -> span.End.Position <= (SnapshotLineUtil.GetFirstNonBlankOrStart endLine).Position
-                | _ -> SnapshotPointUtil.IsStartOfLine span.End
-
-            if endLine.LineNumber <= startLine.LineNumber then
-                // No adjustment needed when everything is on the same line
-                motionResult
-            elif not endsInColumnZero then
-                // End is not the start of the line so there is no adjustment to 
-                // be made.  
-                motionResult
-            elif span.Start.Position <= firstNonBlank.Position && allowExclusiveLineWise then
-                // Rule #2. Make this a line wise motion.  Also remove the column 
-                // set.  This is necessary because these set the column to 0 which
-                // is redundant and confusing for line wise motions when moving the 
-                // caret
-                let span = SnapshotSpan(startLine.Start, endLine.Start)
-                let kind = MotionKind.LineWise CaretColumn.AfterLastLine
-                let flags = motionResult.MotionResultFlags ||| MotionResultFlags.ExclusiveLineWise
-                { motionResult with Span = span; MotionKind = kind; MotionResultFlags = flags }
-            else 
-                // Rule #1. Move this back a line.
-                let line = SnapshotUtil.GetLine span.Snapshot (endLine.LineNumber - 1)
-                let span = SnapshotSpan(span.Start, line.End)
-
-                let flags = 
-                    let flags = motionResult.MotionResultFlags ||| MotionResultFlags.ExclusivePromotion
-
-                    // Make sure to flag the case where the last line was blank in a 
-                    // promotion.  Needed for caret movement
-                    let line = SnapshotUtil.GetLine span.Snapshot (endLine.LineNumber - 1)
-                    if line.Length = 0 then
-                        flags ||| MotionResultFlags.ExclusivePromotionPlusOne
-                    else
-                        flags
-
-                let kind = MotionKind.CharacterWiseInclusive
-                { motionResult with Span = span; MotionKind = kind; MotionResultFlags = flags }
-
-        match motionResult.MotionKind with
-        | MotionKind.CharacterWiseInclusive -> motionResult
-        | MotionKind.CharacterWiseExclusive -> adjust ()
-        | MotionKind.LineWise _ -> motionResult
-
-    /// Run the specified motion and return it's result
-    member x.GetMotion motion (motionArgument : MotionArgument) = 
-
-        let motionResult = 
-            match motion with 
-            | Motion.AllBlock blockKind -> x.AllBlock x.CaretPoint blockKind motionArgument.Count
-            | Motion.AllParagraph -> x.AllParagraph motionArgument.Count
-            | Motion.AllWord wordKind -> x.AllWord wordKind motionArgument.Count x.CaretPoint
-            | Motion.AllSentence -> x.AllSentence motionArgument.Count |> Some
-            | Motion.BeginingOfLine -> x.BeginingOfLine() |> Some
-            | Motion.CharLeft -> x.CharLeft motionArgument.Count |> Some
-            | Motion.CharRight -> x.CharRight motionArgument.Count |> Some
-            | Motion.CharSearch (kind, direction, c) -> x.CharSearch c motionArgument.Count kind direction
-            | Motion.EndOfLine -> x.EndOfLine motionArgument.Count |> Some
-            | Motion.EndOfWord wordKind -> x.EndOfWord wordKind motionArgument.Count |> Some
-            | Motion.FirstNonBlankOnCurrentLine -> x.FirstNonBlankOnCurrentLine() |> Some
-            | Motion.FirstNonBlankOnLine -> x.FirstNonBlankOnLine motionArgument.Count |> Some
-<<<<<<< HEAD
-            | Motion.InnerBlock blockKind -> x.InnerBlock x.CaretPoint blockKind motionArgument.Count
-=======
->>>>>>> 65000960
-            | Motion.InnerWord wordKind -> x.InnerWord wordKind motionArgument.Count x.CaretPoint
-            | Motion.LastNonBlankOnLine -> x.LastNonBlankOnLine motionArgument.Count |> Some
-            | Motion.LastSearch isReverse -> x.LastSearch isReverse motionArgument.Count
-            | Motion.LineDown -> x.LineDown motionArgument.Count
-            | Motion.LineDownToFirstNonBlank -> x.LineDownToFirstNonBlank motionArgument.Count |> Some
-            | Motion.LineFromBottomOfVisibleWindow -> x.LineFromBottomOfVisibleWindow motionArgument.RawCount |> Some
-            | Motion.LineFromTopOfVisibleWindow -> x.LineFromTopOfVisibleWindow motionArgument.RawCount |> Some
-            | Motion.LineInMiddleOfVisibleWindow -> x.LineInMiddleOfVisibleWindow() |> Some
-            | Motion.LineOrFirstToFirstNonBlank -> x.LineOrFirstToFirstNonBlank motionArgument.RawCount |> Some
-            | Motion.LineOrLastToFirstNonBlank -> x.LineOrLastToFirstNonBlank motionArgument.RawCount |> Some
-            | Motion.LineUp -> x.LineUp motionArgument.Count
-            | Motion.LineUpToFirstNonBlank -> x.LineUpToFirstNonBlank motionArgument.Count |> Some
-            | Motion.Mark localMark -> x.Mark localMark
-            | Motion.MarkLine localMark -> x.MarkLine localMark
-            | Motion.MatchingToken -> x.MatchingToken()
-            | Motion.NextPartialWord path -> x.NextPartialWord path motionArgument.Count
-            | Motion.NextWord path -> x.NextWord path motionArgument.Count
-            | Motion.ParagraphBackward -> x.ParagraphBackward motionArgument.Count |> Some
-            | Motion.ParagraphForward -> x.ParagraphForward motionArgument.Count |> Some
-            | Motion.QuotedString -> x.QuotedString()
-            | Motion.QuotedStringContents -> x.QuotedStringContents()
-            | Motion.RepeatLastCharSearch -> x.RepeatLastCharSearch()
-            | Motion.RepeatLastCharSearchOpposite -> x.RepeatLastCharSearchOpposite()
-            | Motion.Search patternData-> x.Search patternData motionArgument.Count
-            | Motion.SectionBackwardOrCloseBrace -> x.SectionBackwardOrCloseBrace motionArgument.Count |> Some
-            | Motion.SectionBackwardOrOpenBrace -> x.SectionBackwardOrOpenBrace motionArgument.Count |> Some
-            | Motion.SectionForward -> x.SectionForward motionArgument.MotionContext motionArgument.Count |> Some
-            | Motion.SectionForwardOrCloseBrace -> x.SectionForwardOrCloseBrace motionArgument.MotionContext motionArgument.Count |> Some
-            | Motion.SentenceBackward -> x.SentenceBackward motionArgument.Count |> Some
-            | Motion.SentenceForward -> x.SentenceForward motionArgument.Count |> Some
-            | Motion.WordBackward wordKind -> x.WordBackward wordKind motionArgument.Count |> Some
-            | Motion.WordForward wordKind -> x.WordForward wordKind motionArgument.Count |> Some
-        Option.map (x.AdjustMotionResult motion) motionResult
-
-    member x.GetTextObject motion point = 
-        // TODO: Need to expand for all text objects
-
-        let motionResult = 
-            match motion with 
-            | Motion.InnerWord wordKind -> x.InnerWord wordKind 1 point 
-            | Motion.AllWord wordKind -> x.AllWord wordKind 1 point
-            | _ -> None
-        Option.map (x.AdjustMotionResult motion) motionResult
-
-    interface IMotionUtil with
-        member x.TextView = _textView
-        member x.GetMotion motion motionArgument = x.GetMotion motion motionArgument
-        member x.GetTextObject motion point = x.GetTextObject motion point
-
+        // Is this word span on the same line as the context?  A word won't ever span multiple lines
+        // so we can be content with checking the start point
+        let isOnSameLine span =
+            let line = span |> SnapshotSpanUtil.GetStartPoint |> SnapshotPointUtil.GetContainingLine
+            line.LineNumber = contextLine.LineNumber
+
+        // Get all of the words on this line going forward
+        let all = 
+            _wordUtil.GetWords kind Path.Forward contextPoint
+            |> Seq.takeWhile isOnSameLine
+            |> Seq.truncate count
+            |> List.ofSeq
+
+        match all with 
+        | [] ->
+            // No words going forward is an invalid span
+            None
+
+        | firstSpan :: _ -> 
+
+            // Get the span of the text object
+            let span =
+                let last = List.nth all (all.Length - 1)
+                SnapshotSpan(firstSpan.Start, last.End)
+
+            // Calculate the white space after the last item.  Line breaks shouldn't be included
+            // in the calculation
+            let whiteSpaceAfter = 
+                let endPoint = 
+                    span.End
+                    |> SnapshotPointUtil.GetPoints Path.Forward
+                    |> Seq.filter (fun point -> point.Position <= contextLine.End.Position)
+                    |> Seq.skipWhile SnapshotPointUtil.IsWhiteSpace
+                    |> SeqUtil.headOrDefault contextLine.End
+                let span = SnapshotSpan(span.End, endPoint)
+                if span.Length > 0 then Some span else None
+
+            let isContextInWhiteSpace = SnapshotPointUtil.IsWhiteSpace contextPoint
+
+
+            // Now do the standard adjustments listed at the bottom of ':help text-objects'
+            let span = 
+                match isContextInWhiteSpace, whiteSpaceAfter with
+                | true , _ ->
+                    // If the context is in white space then we include all of the white space before
+                    // up until the start of the line or the next non-white space character.  
+                    let startPoint = 
+                        span.Start
+                        |> SnapshotPointUtil.GetPoints Path.Backward
+                        |> SeqUtil.skipMax 1
+                        |> Seq.filter (fun point -> point.Position >= contextLine.Start.Position)
+                        |> Seq.skipWhile (fun point -> 
+                            match SnapshotPointUtil.TrySubtractOne point with
+                            | None -> false
+                            | Some point -> SnapshotPointUtil.IsWhiteSpace point)
+                        |> SeqUtil.headOrDefault contextLine.Start
+                    SnapshotSpan(startPoint, span.End)
+
+                | false, None ->
+                    // There are different rules here that when the context is in white space even 
+                    // though they are not called out in the documentation.  We should only include
+                    // white space here if there is a word on the same line before this one.  
+                    let startPoint = 
+                        _wordUtil.GetWords kind Path.Backward span.Start
+                        |> Seq.filter isOnSameLine
+                        |> Seq.map SnapshotSpanUtil.GetEndPoint
+                        |> SeqUtil.headOrDefault span.Start
+                    SnapshotSpan(startPoint, span.End)
+
+                | false, Some spaceSpan -> 
+                    SnapshotSpan(span.Start, spaceSpan.End)
+
+            {
+                Span = span 
+                IsForward = true 
+                MotionKind = MotionKind.CharacterWiseExclusive
+                MotionResultFlags = MotionResultFlags.None } |> Some
+
+    member x.BeginingOfLine() = 
+        let start = x.CaretPoint
+        let line = SnapshotPointUtil.GetContainingLine start
+        let span = SnapshotSpan(line.Start, start)
+        {
+            Span = span 
+            IsForward = false 
+            MotionKind = MotionKind.CharacterWiseExclusive
+            MotionResultFlags = MotionResultFlags.None }
+
+    /// Search for the specified char in the given direction.
+    member x.CharSearch c count charSearch direction = 
+        // Save the last search value
+        _vimData.LastCharSearch <- Some (charSearch, direction, c)
+
+        x.CharSearchCore c count charSearch direction
+
+    /// Do the actual char search motion but don't update the 'LastCharSearch' value
+    member x.CharSearchCore c count charSearch direction = 
+
+        let forward () = 
+            if x.CaretPoint.Position < x.CaretLine.End.Position then
+                let start = SnapshotPointUtil.AddOneOrCurrent x.CaretPoint
+                SnapshotSpan(start, x.CaretLine.End)
+                |> SnapshotSpanUtil.GetPoints Path.Forward
+                |> Seq.filter (SnapshotPointUtil.IsChar c)
+                |> SeqUtil.skipMax (count - 1)
+                |> SeqUtil.tryHeadOnly
+            else
+                None
+
+        let backward () = 
+            SnapshotSpan(x.CaretLine.Start, x.CaretPoint)
+            |> SnapshotSpanUtil.GetPoints Path.Backward
+            |> Seq.filter (SnapshotPointUtil.IsChar c)
+            |> SeqUtil.skipMax (count - 1)
+            |> SeqUtil.tryHeadOnly
+
+        let option = 
+            match charSearch, direction with
+            | CharSearchKind.ToChar, Path.Forward -> 
+                forward () |> Option.map (fun point ->
+                    let endPoint = SnapshotPointUtil.AddOneOrCurrent point
+                    let span = SnapshotSpan(x.CaretPoint, endPoint)
+                    span, MotionKind.CharacterWiseInclusive)
+            | CharSearchKind.TillChar, Path.Forward -> 
+                forward () |> Option.map (fun point ->
+                    let span = SnapshotSpan(x.CaretPoint, point)
+                    span, MotionKind.CharacterWiseInclusive)
+            | CharSearchKind.ToChar, Path.Backward ->
+                backward () |> Option.map (fun point ->
+                    let span = SnapshotSpan(point, x.CaretPoint)
+                    span, MotionKind.CharacterWiseExclusive)
+            | CharSearchKind.TillChar, Path.Backward ->
+                backward () |> Option.map (fun point ->
+                    let point = SnapshotPointUtil.AddOne point
+                    let span = SnapshotSpan(point, x.CaretPoint)
+                    span, MotionKind.CharacterWiseExclusive)
+
+        match option with 
+        | None ->
+            None
+        | Some (span, motionKind) ->
+            {
+                Span = span;
+                IsForward = match direction with | Path.Forward -> true | Path.Backward -> false
+                MotionKind = motionKind
+                MotionResultFlags = MotionResultFlags.None } |> Some
+
+    /// Repeat the last f, F, t or T search pattern.
+    member x.RepeatLastCharSearch () =
+        match _vimData.LastCharSearch with 
+        | None -> None
+        | Some (kind, direction, c) -> x.CharSearchCore c 1 kind direction
+
+    /// Repeat the last f, F, t or T search pattern in the opposite direction
+    member x.RepeatLastCharSearchOpposite () =
+        match _vimData.LastCharSearch with 
+        | None -> None
+        | Some (kind, direction, c) -> 
+            let direction = 
+                match direction with
+                | Path.Forward -> Path.Backward
+                | Path.Backward -> Path.Forward
+            x.CharSearchCore c 1 kind direction
+
+    member x.WordForward kind count =
+
+        // If we are in white space in the middle of the line then we adjust the 
+        // count down by 1.  From white space the 'w' motion should take us to the 
+        // start of the first word not the second.
+        let count = 
+            if SnapshotPointUtil.IsWhiteSpace x.CaretPoint && not (SnapshotPointUtil.IsInsideLineBreak x.CaretPoint) then
+                count - 1
+            else
+                count
+
+        let endPoint = 
+            _wordUtil.GetWords kind Path.Forward x.CaretPoint
+            |> SeqUtil.skipMax count
+            |> Seq.map SnapshotSpanUtil.GetStartPoint
+            |> SeqUtil.headOrDefault (SnapshotUtil.GetEndPoint x.CurrentSnapshot)
+        let span = SnapshotSpan(x.CaretPoint, endPoint)
+        {
+            Span = span 
+            IsForward = true 
+            MotionKind = MotionKind.CharacterWiseExclusive
+            MotionResultFlags = MotionResultFlags.AnyWord }
+
+    member x.WordBackward kind count =
+
+        let startPoint = 
+            _wordUtil.GetWords kind Path.Backward x.CaretPoint
+            |> SeqUtil.skipMax (count - 1)
+            |> Seq.map SnapshotSpanUtil.GetStartPoint
+            |> SeqUtil.headOrDefault (SnapshotUtil.GetStartPoint x.CurrentSnapshot)
+        let span = SnapshotSpan(startPoint, x.CaretPoint)
+        {
+            Span = span 
+            IsForward = false 
+            MotionKind = MotionKind.CharacterWiseExclusive
+            MotionResultFlags = MotionResultFlags.AnyWord }
+
+    /// Implements the 'e' and 'E' motions
+    member x.EndOfWord kind count = 
+
+        // The start point for an end of word motion is a little odd.  If the caret is 
+        // on the last point inside a word then we calculate the next word starting at
+        // the end of the first word.
+        let searchPoint = 
+            match _wordUtil.GetWords kind Path.Forward x.CaretPoint |> SeqUtil.tryHeadOnly with
+            | None -> 
+                x.CaretPoint
+            | Some span -> 
+                if SnapshotSpanUtil.IsLastIncludedPoint span x.CaretPoint then
+                    span.End
+                else
+                    x.CaretPoint
+
+        let endPoint = 
+            searchPoint
+            |> _wordUtil.GetWords kind Path.Forward
+            |> Seq.filter (fun span ->
+                // The typical word motion includes blank lines as part of the word. The one 
+                // exception is end of word which doesn't count blank lines as words.  Filter
+                // them out here 
+                if SnapshotPointUtil.IsStartOfLine span.Start then
+                    let line = SnapshotPointUtil.GetContainingLine span.Start
+                    line.Length <> 0
+                else
+                    true)
+            |> SeqUtil.skipMax (count - 1)
+            |> Seq.map SnapshotSpanUtil.GetEndPoint
+            |> SeqUtil.headOrDefault (SnapshotUtil.GetEndPoint x.CurrentSnapshot)
+
+        let span = SnapshotSpan(x.CaretPoint, endPoint)
+        { 
+            Span = span
+            IsForward = true
+            MotionKind = MotionKind.CharacterWiseInclusive
+            MotionResultFlags = MotionResultFlags.None }
+
+    member x.EndOfLine count = 
+        let start = x.CaretPoint
+        let span = SnapshotPointUtil.GetLineRangeSpan start count
+        {
+            Span = span 
+            IsForward = true 
+            MotionKind = MotionKind.CharacterWiseInclusive
+            MotionResultFlags = MotionResultFlags.None }
+
+    /// Find the first non-whitespace character on the current line.  
+    member x.FirstNonBlankOnCurrentLine () =
+        let start = x.CaretPoint
+        let line = start.GetContainingLine()
+        let target = 
+            SnapshotLineUtil.GetPoints Path.Forward line
+            |> Seq.tryFind (fun x -> not (CharUtil.IsWhiteSpace (x.GetChar())) )
+            |> OptionUtil.getOrDefault line.End
+        let startPoint,endPoint,isForward = 
+            if start.Position <= target.Position then start,target,true
+            else target,start,false
+        let span = SnapshotSpan(startPoint, endPoint)
+        {
+            Span = span 
+            IsForward = isForward 
+            MotionKind = MotionKind.CharacterWiseExclusive
+            MotionResultFlags = MotionResultFlags.None }
+
+    /// Create a line wise motion from the current line to (count - 1) lines
+    /// downward 
+    member x.FirstNonBlankOnLine count = 
+        x.MotionWithVisualSnapshot (fun x -> 
+            let startLine = x.CaretLine
+            let endLine = 
+                let number = startLine.LineNumber + (count - 1)
+                SnapshotUtil.GetLineOrLast x.CurrentSnapshot number
+            let column = SnapshotLineUtil.GetFirstNonBlankOrStart endLine |> SnapshotPointUtil.GetColumn |> CaretColumn.InLastLine
+            let range = SnapshotLineRangeUtil.CreateForLineRange startLine endLine
+            {
+                Span = range.ExtentIncludingLineBreak
+                IsForward = true
+                MotionKind = MotionKind.LineWise column
+                MotionResultFlags = MotionResultFlags.None })
+
+    member x.InnerBlock contextPoint blockKind count =
+        None
+
+    /// Implement the 'iw' motion.  Unlike the 'aw' motion it is not limited to a specific line
+    /// and can exceed it
+    ///
+    /// Many of the text object selection motions are not documented as to whether or not they 
+    /// are inclusive or exclusive including this one.  Experimentation shows though that this
+    /// is inclusive.  The primary evidence being
+    ///
+    ///  - It doesn't go through the exclusive-linewise promotion 
+    ///  - The caret position suggests inclusive when used as a caret movement in visual mode
+    member x.InnerWord wordKind count contextPoint =
+
+        let contextLine = SnapshotPointUtil.GetContainingLine contextPoint
+
+        // Given a point which is a tab or space get the space and tab span backwards up 
+        // to and including the point
+        let getReverseSpaceAndTabSpaceStart point =
+            Contract.Assert(SnapshotPointUtil.IsBlank point) 
+
+            let line = SnapshotPointUtil.GetContainingLine point
+            let startPoint = 
+                SnapshotSpan(line.Start, point)
+                |> SnapshotSpanUtil.GetPoints Path.Backward
+                |> Seq.skipWhile SnapshotPointUtil.IsBlank
+                |> SeqUtil.headOrDefault line.Start
+
+            if SnapshotPointUtil.IsBlank startPoint then
+                startPoint
+            else
+                SnapshotPointUtil.AddOne startPoint 
+
+        // From the given point get the end point of the inner word span.  Note: This can
+        // be None if the count surpasses the number of elements in the ITextBuffer.  
+        //
+        // The 'count' passed to inner word counts the white space and word spans equally as
+        // an item.  Here we expand a word to a tuple of the word and the span of the following
+        // white space
+        //
+        // Note: Line breaks do not factor into this calculation.  This can be demonstrated 
+        // experimentally
+        let getSpan (startPoint : SnapshotPoint) point count =
+            Contract.Assert(not (SnapshotPointUtil.IsInsideLineBreak point))
+
+            let rec inner (wordSpan : SnapshotSpan) (remainingWords : SnapshotSpan list) count = 
+                if count = 0 then 
+                    // Count gets us to this word so return it's start
+                    Some wordSpan.Start
+                elif count = 1 then
+                    // Count gets us to the end of this word so return it's end
+                    Some wordSpan.End
+                elif SnapshotPointUtil.IsInsideLineBreak wordSpan.End then
+                    // Line breaks don't count in this calculation.  The next start point is the
+                    // start of the next line.
+                    match remainingWords with
+                    | [] ->
+                        // Count of at least 2 and no words left.  The end is not available
+                        None 
+                    | nextWordSpan :: tail  ->
+                        let nextLine = SnapshotPointUtil.GetContainingLine nextWordSpan.Start 
+                        if nextLine.Start = nextWordSpan.Start then
+                            // Subtract 1 since we needed it to get past the white space
+                            inner nextWordSpan tail (count - 1)
+                        else
+                            // No need to subtract one to jump across the new line
+                            inner nextWordSpan tail count
+                else 
+                    match remainingWords with
+                    | [] ->
+                        None
+                    | nextWordSpan :: tail ->
+                        // Subtract 2 because we got past the word and it's trailing white space
+                        inner nextWordSpan tail (count - 2)
+
+            // Get the set of words as a list.  To prevent excessive memory allocation cap the 
+            // number of words at 'count'.  Since the 'count' includes the white space between
+            // the words 'count' is a definite max on the number of words we need to consider
+            let words = 
+                _wordUtil.GetWords wordKind Path.Forward point
+                |> Seq.truncate count
+                |> List.ofSeq
+
+            match words with 
+            | [] -> 
+                None
+            | head :: tail -> 
+                let endPoint = 
+                    if point.Position < head.Start.Position then
+                        // Head was in white space so it costs 1 to get over that
+                        inner head tail (count - 1)
+                    else
+                        inner head tail count
+                match endPoint with
+                | None -> 
+                    None
+                | Some endPoint ->
+                    let startPoint = 
+                        if head.Start.Position < startPoint.Position then
+                            head.Start
+                        else
+                            startPoint
+                    SnapshotSpan(startPoint, endPoint) |> Some
+
+        let span = 
+            if SnapshotPointUtil.IsInsideLineBreak contextPoint && count = 1 then
+                // The behavior of 'iw' is special in the case it begins in the line break and 
+                // has a single count.  If there is white space before the context point we grab that 
+                // else we grab a single character.  
+
+                match SnapshotLineUtil.GetLastIncludedPoint contextLine with
+                | None -> 
+                    // This intentionally produces an empty span vs. None.  Doing a 'yiw' on an
+                    // empty line followed by a 'put' and then 'undo' causes the no-op 'put' to 
+                    // be undone
+                    SnapshotSpan(contextLine.Start, 0) |> Some
+                | Some point -> 
+                    if SnapshotPointUtil.IsBlank point then
+                        // If it's a space or tab then get the space / tab span
+                        let startPoint = getReverseSpaceAndTabSpaceStart point
+                        SnapshotSpan(startPoint, contextLine.End) |> Some
+                    else
+                        // If it's character then we get the single character.  So weird
+                        SnapshotSpan(point, 1) |> Some
+            elif SnapshotPointUtil.IsInsideLineBreak contextPoint then
+                // With a count of greater than 1 then starting in the line break behaves
+                // like a normal command.  Costs a count of 1 to get over the line break
+                getSpan contextPoint contextLine.EndIncludingLineBreak (count - 1)
+            else
+                // Simple case.  Need to move the point backwards though if it starts in
+                // a space or tab to get the full span
+                let point = 
+                    if SnapshotPointUtil.IsBlank contextPoint then
+                        getReverseSpaceAndTabSpaceStart contextPoint
+                    else
+                        contextPoint
+                getSpan point point count
+
+        match span with
+        | None ->
+            None
+        | Some span -> 
+
+            {
+                Span = span 
+                IsForward = true 
+                MotionKind = MotionKind.CharacterWiseInclusive
+                MotionResultFlags = MotionResultFlags.AnyWord } |> Some
+
+    /// Implements the '+', '<CR>', 'CTRL-M' motions. 
+    ///
+    /// This is a line wise motion which uses counts hence we must use the visual snapshot
+    /// when calculating the value
+    member x.LineDownToFirstNonBlank count =
+        x.MotionWithVisualSnapshot (fun x ->
+            let number = x.CaretLine.LineNumber + count
+            let endLine = SnapshotUtil.GetLineOrLast x.CurrentSnapshot number
+            let column = SnapshotLineUtil.GetFirstNonBlankOrStart endLine |> SnapshotPointUtil.GetColumn |> CaretColumn.InLastLine
+            let span = SnapshotSpan(x.CaretLine.Start, endLine.EndIncludingLineBreak)
+            {
+                Span = span 
+                IsForward = true 
+                MotionKind = MotionKind.LineWise column
+                MotionResultFlags = MotionResultFlags.None })
+
+    /// Implements the '-'
+    ///
+    /// This is a line wise motion which uses counts hence we must use the visual snapshot
+    /// when calculating the value
+    member x.LineUpToFirstNonBlank count =
+        x.MotionWithVisualSnapshot (fun x ->
+            let startLine = SnapshotUtil.GetLineOrFirst x.CurrentSnapshot (x.CaretLine.LineNumber - count)
+            let span = SnapshotSpan(startLine.Start, x.CaretLine.EndIncludingLineBreak)
+            let column = 
+                startLine 
+                |> SnapshotLineUtil.GetFirstNonBlankOrStart
+                |> SnapshotPointUtil.GetColumn
+                |> CaretColumn.InLastLine
+            {
+                Span = span 
+                IsForward = false 
+                MotionKind = MotionKind.LineWise column
+                MotionResultFlags = MotionResultFlags.None })
+
+    /// Get the motion which is 'count' characters to the left of the caret on
+    /// the same line
+    member x.CharLeft count = 
+        let startPoint = 
+            SnapshotPointUtil.TryGetPreviousPointOnLine x.CaretPoint count
+            |> OptionUtil.getOrDefault x.CaretLine.Start
+        {
+            Span = SnapshotSpan(startPoint, x.CaretPoint)
+            IsForward = false 
+            MotionKind = MotionKind.CharacterWiseExclusive
+            MotionResultFlags = MotionResultFlags.None }
+
+    /// Get the motion which is 'count' characetrs to the right of the caret 
+    /// on the same line
+    member x.CharRight count =
+        let endPoint = 
+            if SnapshotPointUtil.IsInsideLineBreak x.CaretPoint then 
+                x.CaretPoint
+            elif x.CaretPoint.Position + 1 = x.CaretLine.End.Position then
+                x.CaretLine.End
+            else
+                SnapshotPointUtil.TryGetNextPointOnLine x.CaretPoint count 
+                |> OptionUtil.getOrDefault x.CaretLine.End
+        {
+            Span = SnapshotSpan(x.CaretPoint, endPoint)
+            IsForward = true 
+            MotionKind = MotionKind.CharacterWiseExclusive
+            MotionResultFlags = MotionResultFlags.None }
+
+    /// Move a single line up from the current line.  Should fail if we are currenly
+    /// on the first line of the ITextBuffer
+    member x.LineUp count =
+        x.MotionOptionWithVisualSnapshot (fun x ->
+            if x.CaretLine.LineNumber = 0 then
+                None
+            else
+                let startLine = SnapshotUtil.GetLineOrFirst x.CurrentSnapshot (x.CaretLine.LineNumber - count)
+                let span = SnapshotSpan(startLine.Start, x.CaretLine.EndIncludingLineBreak)
+                let column = x.CaretPoint |> SnapshotPointUtil.GetColumn |> CaretColumn.InLastLine
+                {
+                    Span = span 
+                    IsForward = false 
+                    MotionKind = MotionKind.LineWise column
+                    MotionResultFlags = MotionResultFlags.MaintainCaretColumn } |> Some)
+
+    /// Move a single line down from the current line.  Should fail if we are currenly 
+    /// on the last line of the ITextBuffer
+    member x.LineDown count = 
+        x.MotionOptionWithVisualSnapshot (fun x -> 
+            if x.CaretLine.LineNumber = SnapshotUtil.GetLastLineNumber x.CurrentSnapshot then
+                None
+            else
+                let endLine = SnapshotUtil.GetLineOrLast x.CurrentSnapshot (x.CaretLine.LineNumber + count)
+                let span = SnapshotSpan(x.CaretLine.Start, endLine.EndIncludingLineBreak)
+                let column = x.CaretPoint |> SnapshotPointUtil.GetColumn |> CaretColumn.InLastLine
+                {
+                    Span = span 
+                    IsForward = true 
+                    MotionKind = MotionKind.LineWise column
+                    MotionResultFlags = MotionResultFlags.MaintainCaretColumn } |> Some)
+
+    /// Implements the 'gg' motion.  
+    ///
+    /// Because this uses specific line numbers instead of counts we don't want to operate
+    /// on the visual buffer here as vim line numbers always apply to the edit buffer. 
+    member x.LineOrFirstToFirstNonBlank numberOpt = 
+        _jumpList.Add x.CaretPoint
+
+        let endLine = 
+            match numberOpt with
+            | Some number ->  SnapshotUtil.GetLineOrFirst x.CurrentSnapshot (Util.VimLineToTssLine number)
+            | None -> SnapshotUtil.GetFirstLine x.CurrentSnapshot
+        x.LineToLineFirstNonBlankMotion x.CaretLine endLine
+
+    /// Implements the 'G" motion
+    ///
+    /// Because this uses specific line numbers instead of counts we don't want to operate
+    /// on the visual buffer here as vim line numbers always apply to the edit buffer. 
+    member x.LineOrLastToFirstNonBlank numberOpt = 
+        _jumpList.Add x.CaretPoint
+
+        let endLine = 
+            match numberOpt with
+            | Some number ->  SnapshotUtil.GetLineOrLast x.CurrentSnapshot (Util.VimLineToTssLine number)
+            | None -> SnapshotUtil.GetLastLine x.CurrentSnapshot 
+        x.LineToLineFirstNonBlankMotion x.CaretLine endLine
+
+    /// Go to the last non-blank character on the 'count - 1' line
+    member x.LastNonBlankOnLine count = 
+        x.MotionWithVisualSnapshot (fun x -> 
+            let number = x.CaretLine.LineNumber + (count - 1)
+            let endLine = SnapshotUtil.GetLineOrLast x.CurrentSnapshot number
+            let endPoint = 
+                // Find the last non-blank character on the line.  If the line is 
+                // completely blank then the start of the line is used.  Remember we need
+                // to move 1 past the character in order to include it in the line
+                let endPoint = 
+                    endLine.Extent
+                    |> SnapshotSpanUtil.GetPoints Path.Backward
+                    |> Seq.skipWhile SnapshotPointUtil.IsBlankOrEnd
+                    |> SeqUtil.tryHeadOnly
+                match endPoint with
+                | Some point -> SnapshotPointUtil.AddOne point
+                | None -> endLine.Start
+
+            // This motion can definitely be backwards on lines which end in blanks or
+            // are completely blank
+            let isForward = x.CaretPoint.Position <= endPoint.Position
+            let startPoint, endPoint = SnapshotPointUtil.OrderAscending x.CaretPoint endPoint
+            let span = SnapshotSpan(startPoint, endPoint)
+
+            {
+                Span = span 
+                IsForward = isForward
+                MotionKind = MotionKind.CharacterWiseInclusive
+                MotionResultFlags = MotionResultFlags.None })
+
+    // TODO: Need to convert this to use the visual snapshot
+    member x.LineFromTopOfVisibleWindow countOpt = 
+        _jumpList.Add x.CaretPoint 
+
+        let caretPoint, caretLine = TextViewUtil.GetCaretPointAndLine _textView
+        let lines = TextViewUtil.GetVisibleSnapshotLines _textView |> List.ofSeq
+        let span = 
+            if lines.Length = 0 then
+                caretLine.Extent
+            else
+                let count = (CommandUtil2.CountOrDefault countOpt) 
+                let count = min count lines.Length
+                let startLine = lines.Head
+                SnapshotPointUtil.GetLineRangeSpan startLine.Start count
+        let isForward = caretPoint.Position <= span.End.Position
+        {
+            Span = span 
+            IsForward = isForward 
+            MotionKind = MotionKind.LineWise CaretColumn.None
+            MotionResultFlags = MotionResultFlags.None } |> x.ApplyStartOfLineOption
+
+    // TODO: Need to convert this to use the visual snapshot
+    member x.LineFromBottomOfVisibleWindow countOpt =
+        _jumpList.Add x.CaretPoint 
+
+        let caretPoint,caretLine = TextViewUtil.GetCaretPointAndLine _textView
+        let lines = TextViewUtil.GetVisibleSnapshotLines _textView |> List.ofSeq
+        let span,isForward = 
+            if lines.Length = 0 then caretLine.Extent,true
+            else
+                let endLine = 
+                    match countOpt with 
+                    | None -> List.nth lines (lines.Length-1)
+                    | Some(count) ->    
+                        let count = lines.Length - count
+                        List.nth lines count
+                x.SpanAndForwardFromLines caretLine endLine
+        {
+            Span = span 
+            IsForward = isForward 
+            MotionKind = MotionKind.LineWise CaretColumn.None
+            MotionResultFlags = MotionResultFlags.None } |> x.ApplyStartOfLineOption
+
+    // TODO: Need to convert this to use the visual snapshot
+    member x.LineInMiddleOfVisibleWindow () =
+        _jumpList.Add x.CaretPoint 
+
+        let caretLine = TextViewUtil.GetCaretLine _textView
+        let lines = TextViewUtil.GetVisibleSnapshotLines _textView |> List.ofSeq
+        let middleLine =
+            if lines.Length = 0 then caretLine
+            else 
+                let index = lines.Length / 2
+                List.nth lines index
+        let span, isForward = x.SpanAndForwardFromLines caretLine middleLine
+        {
+            Span = span 
+            IsForward = isForward 
+            MotionKind = MotionKind.LineWise CaretColumn.None
+            MotionResultFlags = MotionResultFlags.None } |> x.ApplyStartOfLineOption
+
+    /// Implements the core portion of section backward motions
+    member x.SectionBackwardCore sectionKind count = 
+        _jumpList.Add x.CaretPoint
+
+        let startPoint = 
+            x.CaretPoint
+            |> x.GetSections sectionKind Path.Backward
+            |> SeqUtil.skipMax (count - 1)
+            |> Seq.map SnapshotSpanUtil.GetStartPoint
+            |> SeqUtil.headOrDefault (SnapshotUtil.GetStartPoint x.CurrentSnapshot)
+
+        let span = SnapshotSpan(startPoint, x.CaretPoint)
+        {
+            Span = span 
+            IsForward = false 
+            MotionKind = MotionKind.CharacterWiseExclusive
+            MotionResultFlags = MotionResultFlags.None }
+
+    /// Implements the ']]' operator
+    member x.SectionForward context count = 
+        let split = 
+            match context with
+            | MotionContext.AfterOperator -> SectionKind.OnOpenBraceOrBelowCloseBrace
+            | MotionContext.Movement -> SectionKind.OnOpenBrace
+        x.SectionForwardCore split context count
+
+    /// Implements the core parts of section forward operators
+    member x.SectionForwardCore sectionKind context count =
+        _jumpList.Add x.CaretPoint
+
+        let endPoint = 
+            x.CaretPoint
+            |> x.GetSections sectionKind Path.Forward
+            |> SeqUtil.skipMax count
+            |> Seq.map SnapshotSpanUtil.GetStartPoint
+            |> SeqUtil.headOrDefault (SnapshotUtil.GetEndPoint x.CurrentSnapshot)
+
+        // Modify the 'endPoint' based on the context.  When section forward is used outside
+        // the context of an operator, during a movement for example, and the 'endPoint' 
+        // occurs on the last line of the ITextBuffer then the first non-space / tab character
+        // is chosen
+        let endPoint = 
+            match context with
+            | MotionContext.AfterOperator ->
+                endPoint
+            | MotionContext.Movement -> 
+                let line = SnapshotPointUtil.GetContainingLine endPoint
+                if SnapshotLineUtil.IsLastLine line then 
+                    match SnapshotLineUtil.GetFirstNonBlank line with
+                    | Some point -> point
+                    | None -> line.End
+                else
+                    endPoint
+
+        // This can be backwards when a section forward movement occurs in the last line
+        // of the ITextBuffer after the first non-space / tab character
+        let isForward = x.CaretPoint.Position <= endPoint.Position
+
+        let span = 
+            let startPoint, endPoint = SnapshotPointUtil.OrderAscending x.CaretPoint endPoint
+            SnapshotSpan(startPoint, endPoint)
+
+        {
+            Span = span 
+            IsForward = isForward
+            MotionKind = MotionKind.CharacterWiseExclusive
+            MotionResultFlags = MotionResultFlags.None }
+
+    /// Implements the '][' motion
+    member x.SectionForwardOrCloseBrace context count =
+        x.SectionForwardCore SectionKind.OnCloseBrace context count
+
+    /// Implements the '[[' motion
+    member x.SectionBackwardOrOpenBrace count = 
+        x.SectionBackwardCore SectionKind.OnOpenBrace count
+
+    /// Implements the '[]' motion
+    member x.SectionBackwardOrCloseBrace count = 
+        x.SectionBackwardCore SectionKind.OnCloseBrace count
+
+    member x.SentenceForward count = 
+        _jumpList.Add x.CaretPoint
+        let endPoint =
+            x.GetSentences SentenceKind.Default Path.Forward x.CaretPoint
+            |> SeqUtil.skipMax count
+            |> Seq.map SnapshotSpanUtil.GetStartPoint
+            |> SeqUtil.headOrDefault (SnapshotUtil.GetEndPoint x.CurrentSnapshot)
+        let span = SnapshotSpan(x.CaretPoint, endPoint)
+        {
+            Span = span 
+            IsForward = true 
+            MotionKind = MotionKind.CharacterWiseExclusive
+            MotionResultFlags = MotionResultFlags.None }
+
+    member x.SentenceBackward count = 
+        _jumpList.Add x.CaretPoint
+        let startPoint = 
+            x.GetSentences SentenceKind.Default Path.Backward x.CaretPoint
+            |> SeqUtil.skipMax (count - 1)
+            |> Seq.map SnapshotSpanUtil.GetStartPoint
+            |> SeqUtil.headOrDefault (SnapshotUtil.GetStartPoint x.CurrentSnapshot)
+        let span = SnapshotSpan(startPoint, x.CaretPoint)
+        {
+            Span = span 
+            IsForward = false 
+            MotionKind = MotionKind.CharacterWiseExclusive
+            MotionResultFlags = MotionResultFlags.None }
+
+    /// Implements the '}' motion
+    member x.ParagraphForward count = 
+        _jumpList.Add x.CaretPoint
+
+        let endPoint = 
+            x.GetParagraphs Path.Forward x.CaretPoint
+            |> SeqUtil.skipMax count
+            |> Seq.map SnapshotSpanUtil.GetStartPoint
+            |> SeqUtil.headOrDefault (SnapshotUtil.GetEndPoint x.CurrentSnapshot)
+        let span = SnapshotSpan(x.CaretPoint, endPoint)
+        {
+            Span = span 
+            IsForward = true
+            MotionKind = MotionKind.CharacterWiseExclusive
+            MotionResultFlags = MotionResultFlags.None }
+
+    /// Implements the '{' motion
+    member x.ParagraphBackward count = 
+        _jumpList.Add x.CaretPoint
+
+        let startPoint = 
+            x.GetParagraphs Path.Backward x.CaretPoint
+            |> SeqUtil.skipMax (count - 1)
+            |> Seq.map SnapshotSpanUtil.GetStartPoint
+            |> SeqUtil.headOrDefault (SnapshotUtil.GetStartPoint x.CurrentSnapshot)
+        let span = SnapshotSpan(startPoint, x.CaretPoint)
+        {
+            Span = span 
+            IsForward = false
+            MotionKind = MotionKind.CharacterWiseExclusive
+            MotionResultFlags = MotionResultFlags.None }
+
+    member x.QuotedString () = 
+        match x.GetQuotedStringData() with
+        | None -> None 
+        | Some(data) -> 
+            let span = 
+                if not data.TrailingWhiteSpace.IsEmpty then SnapshotSpanUtil.Create data.LeadingQuote data.TrailingWhiteSpace.End
+                else SnapshotSpanUtil.Create data.LeadingWhiteSpace.Start data.TrailingWhiteSpace.Start
+            {
+                Span = span 
+                IsForward = true 
+                MotionKind = MotionKind.CharacterWiseInclusive
+                MotionResultFlags = MotionResultFlags.None } |> Some
+
+    member x.QuotedStringContents () = 
+        match x.GetQuotedStringData() with
+        | None -> None 
+        | Some(data) ->
+            let span = data.Contents
+            {
+                Span = span 
+                IsForward = true 
+                MotionKind = MotionKind.CharacterWiseInclusive
+                MotionResultFlags = MotionResultFlags.None } |> Some
+
+    /// Get the motion for a search command.  Used to implement the '/' and '?' motions
+    member x.Search (patternData : PatternData) count = 
+
+        // Searching as part of a motion should update the last pattern information
+        // irrespective of whether or not the search completes
+        _vimData.LastPatternData <- patternData
+
+        x.SearchCore patternData x.CaretPoint count
+
+    /// Implements the core searching motion.  Will *not* update the LastPatternData 
+    /// value.  Simply performs the search and returns the result
+    member x.SearchCore (patternData : PatternData) searchPoint count =
+
+        // All search operations update the jump list
+        _jumpList.Add x.CaretPoint
+
+        // The search operation should also update the search history
+        _vimData.SearchHistory.Add patternData.Pattern
+
+        let searchResult = _search.FindNextPattern patternData searchPoint _wordNavigator count
+
+        // Raise the messages that go with this given result
+        CommonUtil.RaiseSearchResultMessage _statusUtil searchResult
+
+        let motionResult = 
+            match searchResult with
+            | SearchResult.NotFound (searchData, isOutsidePath) ->
+    
+                // Nothing to return here. 
+                None
+    
+            | SearchResult.Found (_, span, _) ->
+    
+                // Create the MotionResult for the provided MotionArgument and the 
+                // start and end points of the search.  Need to be careful because
+                // the start and end point can be forward or reverse
+                //
+                // Even though the search doesn't necessarily start from the caret
+                // point the resulting Span begins / ends on it
+                let caretPoint = x.CaretPoint
+                let endPoint = span.Start
+                if caretPoint.Position = endPoint.Position then
+                    None
+                else if caretPoint.Position < endPoint.Position then 
+                    {
+                        Span = SnapshotSpan(caretPoint, endPoint)
+                        IsForward = true
+                        MotionKind = MotionKind.CharacterWiseExclusive
+                        MotionResultFlags = MotionResultFlags.None } |> Some
+                else 
+                    {
+                        Span = SnapshotSpan(endPoint, caretPoint)
+                        IsForward = false
+                        MotionKind = MotionKind.CharacterWiseExclusive
+                        MotionResultFlags = MotionResultFlags.None } |> Some
+
+        _vimData.RaiseSearchRanEvent()
+        motionResult
+
+    /// Move the caret to the next occurrence of the last search
+    member x.LastSearch isReverse count =
+        let last = _vimData.LastPatternData
+        let last = 
+            if isReverse then { last with Path = Path.Reverse last.Path }
+            else last
+
+        if StringUtil.isNullOrEmpty last.Pattern then
+            _statusUtil.OnError Resources.NormalMode_NoPreviousSearch
+            None
+        else
+            x.SearchCore last x.CaretPoint count
+
+    /// Motion from the caret to the next occurrence of the partial word under the caret
+    member x.NextPartialWord path count =
+        x.NextWordCore path count false
+
+    /// Motion from the caret to the next occurrence of the word under the caret
+    member x.NextWord path count =
+        x.NextWordCore path count true
+
+    /// Motion for word under the caret to the next occurrence of the word
+    member x.NextWordCore path count isWholeWord = 
+
+        // Next word motions should update the jump list
+        _jumpList.Add x.CaretPoint
+
+        // Move forward along the line to find the first non-blank
+        let point =
+            x.CaretPoint
+            |> SnapshotPointUtil.GetPointsOnContainingLineFrom
+            |> Seq.filter (fun p -> not (SnapshotPointUtil.IsWhiteSpace p))
+            |> SeqUtil.tryHeadOnly
+            |> OptionUtil.getOrDefault x.CaretPoint
+
+        match _wordUtil.GetFullWordSpan WordKind.NormalWord point with
+        | None -> 
+            // Nothing to do if no word under the cursor
+            _statusUtil.OnError Resources.NormalMode_NoWordUnderCursor
+            None
+        | Some span ->
+
+            // Build up the SearchData structure
+            let word = span.GetText()
+
+            // Can only do whole words on actual words.  If it's not an actual word then
+            // we revert back to non-whole word match
+            let isWholeWord = 
+                let isWord = word |> Seq.forall (fun c -> CharUtil.IsLetter c || CharUtil.IsDigit c)
+                isWholeWord && isWord
+
+            let pattern = if isWholeWord then PatternUtil.CreateWholeWord word else word
+            let patternData = { Pattern = pattern; Path = path }
+
+            // Make sure to update the LastPatternData here.  It needs to be done 
+            // whether or not the search actually succeeds
+            _vimData.LastPatternData <- patternData
+
+            // A word search always starts at the beginning of the word.  The pattern
+            // based search will ensure that we don't match this word again because it
+            // won't make an initial match at the provided point
+            x.SearchCore patternData span.Start count
+
+    /// Adjust the MotionResult value based on the rules detailed in ':help exclusive'.  The
+    /// rules in summary are
+    ///
+    ///  1. If exclusive, ends in column 0 the motion is moved to the end of the previous
+    ///     line and motion becomes inclusive
+    ///  2. If exclusive, ends in column 0, and starts before or at the first non-blank
+    ///     in the line then it becomes line wise
+    ///
+    /// The documentation around 'exclusive-linewise' says it applies to any 
+    /// exclusive motion.  However in practice it doesn't appear to apply to 
+    /// word motions
+    member x.AdjustMotionResult motion (motionResult : MotionResult) =
+
+        // Do the actual adjustment for exclusive motions.  The kind which should be 
+        // added to the adjusted motion is provided
+        let adjust () = 
+
+            // Intentionally look at the line containing the End here as we
+            // want to look to see if this is in column 0 (Vim calls it column 1). 
+            let span = motionResult.Span
+            let startLine = SnapshotSpanUtil.GetStartLine span
+            let endLine = SnapshotPointUtil.GetContainingLine span.End
+            let snapshot = startLine.Snapshot
+            let firstNonBlank = SnapshotLineUtil.GetFirstNonBlankOrStart startLine
+
+            // There are certain motions to which we cannot apply the 'exclusive-linewise'
+            // adjustment.  They are not listed in the documentation (but it does note there
+            // are exceptions to the exception).  Experimentation has shown though that 
+            // it's the following
+            let allowExclusiveLineWise = 
+                match motion with
+                | Motion.AllWord _ -> 
+                    false
+                | Motion.WordForward _ -> 
+                    // Word again is the special case of Vim.  The 'exclusive-linewise' promotion
+                    // is disallowed in every case except when the line above is a blank line.  Or
+                    // more simply when the last 'word' in the motion is a blank line
+                    match SnapshotUtil.TryGetLine snapshot (endLine.LineNumber - 1) with
+                    | Some line -> line.Length = 0
+                    | None -> false
+                | _ -> 
+                    true
+
+            // A shared component of both promotions is whether or not the caret ends in the
+            // first column of the next line.  Words are special in that it doesn't need to 
+            // be the first column but simply at or before the first non-blank on the line
+            let endsInColumnZero = 
+                match motion with
+                | Motion.WordForward _ -> span.End.Position <= (SnapshotLineUtil.GetFirstNonBlankOrStart endLine).Position
+                | _ -> SnapshotPointUtil.IsStartOfLine span.End
+
+            if endLine.LineNumber <= startLine.LineNumber then
+                // No adjustment needed when everything is on the same line
+                motionResult
+            elif not endsInColumnZero then
+                // End is not the start of the line so there is no adjustment to 
+                // be made.  
+                motionResult
+            elif span.Start.Position <= firstNonBlank.Position && allowExclusiveLineWise then
+                // Rule #2. Make this a line wise motion.  Also remove the column 
+                // set.  This is necessary because these set the column to 0 which
+                // is redundant and confusing for line wise motions when moving the 
+                // caret
+                let span = SnapshotSpan(startLine.Start, endLine.Start)
+                let kind = MotionKind.LineWise CaretColumn.AfterLastLine
+                let flags = motionResult.MotionResultFlags ||| MotionResultFlags.ExclusiveLineWise
+                { motionResult with Span = span; MotionKind = kind; MotionResultFlags = flags }
+            else 
+                // Rule #1. Move this back a line.
+                let line = SnapshotUtil.GetLine span.Snapshot (endLine.LineNumber - 1)
+                let span = SnapshotSpan(span.Start, line.End)
+
+                let flags = 
+                    let flags = motionResult.MotionResultFlags ||| MotionResultFlags.ExclusivePromotion
+
+                    // Make sure to flag the case where the last line was blank in a 
+                    // promotion.  Needed for caret movement
+                    let line = SnapshotUtil.GetLine span.Snapshot (endLine.LineNumber - 1)
+                    if line.Length = 0 then
+                        flags ||| MotionResultFlags.ExclusivePromotionPlusOne
+                    else
+                        flags
+
+                let kind = MotionKind.CharacterWiseInclusive
+                { motionResult with Span = span; MotionKind = kind; MotionResultFlags = flags }
+
+        match motionResult.MotionKind with
+        | MotionKind.CharacterWiseInclusive -> motionResult
+        | MotionKind.CharacterWiseExclusive -> adjust ()
+        | MotionKind.LineWise _ -> motionResult
+
+    /// Run the specified motion and return it's result
+    member x.GetMotion motion (motionArgument : MotionArgument) = 
+
+        let motionResult = 
+            match motion with 
+            | Motion.AllBlock blockKind -> x.AllBlock x.CaretPoint blockKind motionArgument.Count
+            | Motion.AllParagraph -> x.AllParagraph motionArgument.Count
+            | Motion.AllWord wordKind -> x.AllWord wordKind motionArgument.Count x.CaretPoint
+            | Motion.AllSentence -> x.AllSentence motionArgument.Count |> Some
+            | Motion.BeginingOfLine -> x.BeginingOfLine() |> Some
+            | Motion.CharLeft -> x.CharLeft motionArgument.Count |> Some
+            | Motion.CharRight -> x.CharRight motionArgument.Count |> Some
+            | Motion.CharSearch (kind, direction, c) -> x.CharSearch c motionArgument.Count kind direction
+            | Motion.EndOfLine -> x.EndOfLine motionArgument.Count |> Some
+            | Motion.EndOfWord wordKind -> x.EndOfWord wordKind motionArgument.Count |> Some
+            | Motion.FirstNonBlankOnCurrentLine -> x.FirstNonBlankOnCurrentLine() |> Some
+            | Motion.FirstNonBlankOnLine -> x.FirstNonBlankOnLine motionArgument.Count |> Some
+            | Motion.InnerBlock blockKind -> x.InnerBlock x.CaretPoint blockKind motionArgument.Count
+            | Motion.InnerWord wordKind -> x.InnerWord wordKind motionArgument.Count x.CaretPoint
+            | Motion.LastNonBlankOnLine -> x.LastNonBlankOnLine motionArgument.Count |> Some
+            | Motion.LastSearch isReverse -> x.LastSearch isReverse motionArgument.Count
+            | Motion.LineDown -> x.LineDown motionArgument.Count
+            | Motion.LineDownToFirstNonBlank -> x.LineDownToFirstNonBlank motionArgument.Count |> Some
+            | Motion.LineFromBottomOfVisibleWindow -> x.LineFromBottomOfVisibleWindow motionArgument.RawCount |> Some
+            | Motion.LineFromTopOfVisibleWindow -> x.LineFromTopOfVisibleWindow motionArgument.RawCount |> Some
+            | Motion.LineInMiddleOfVisibleWindow -> x.LineInMiddleOfVisibleWindow() |> Some
+            | Motion.LineOrFirstToFirstNonBlank -> x.LineOrFirstToFirstNonBlank motionArgument.RawCount |> Some
+            | Motion.LineOrLastToFirstNonBlank -> x.LineOrLastToFirstNonBlank motionArgument.RawCount |> Some
+            | Motion.LineUp -> x.LineUp motionArgument.Count
+            | Motion.LineUpToFirstNonBlank -> x.LineUpToFirstNonBlank motionArgument.Count |> Some
+            | Motion.Mark localMark -> x.Mark localMark
+            | Motion.MarkLine localMark -> x.MarkLine localMark
+            | Motion.MatchingToken -> x.MatchingToken()
+            | Motion.NextPartialWord path -> x.NextPartialWord path motionArgument.Count
+            | Motion.NextWord path -> x.NextWord path motionArgument.Count
+            | Motion.ParagraphBackward -> x.ParagraphBackward motionArgument.Count |> Some
+            | Motion.ParagraphForward -> x.ParagraphForward motionArgument.Count |> Some
+            | Motion.QuotedString -> x.QuotedString()
+            | Motion.QuotedStringContents -> x.QuotedStringContents()
+            | Motion.RepeatLastCharSearch -> x.RepeatLastCharSearch()
+            | Motion.RepeatLastCharSearchOpposite -> x.RepeatLastCharSearchOpposite()
+            | Motion.Search patternData-> x.Search patternData motionArgument.Count
+            | Motion.SectionBackwardOrCloseBrace -> x.SectionBackwardOrCloseBrace motionArgument.Count |> Some
+            | Motion.SectionBackwardOrOpenBrace -> x.SectionBackwardOrOpenBrace motionArgument.Count |> Some
+            | Motion.SectionForward -> x.SectionForward motionArgument.MotionContext motionArgument.Count |> Some
+            | Motion.SectionForwardOrCloseBrace -> x.SectionForwardOrCloseBrace motionArgument.MotionContext motionArgument.Count |> Some
+            | Motion.SentenceBackward -> x.SentenceBackward motionArgument.Count |> Some
+            | Motion.SentenceForward -> x.SentenceForward motionArgument.Count |> Some
+            | Motion.WordBackward wordKind -> x.WordBackward wordKind motionArgument.Count |> Some
+            | Motion.WordForward wordKind -> x.WordForward wordKind motionArgument.Count |> Some
+        Option.map (x.AdjustMotionResult motion) motionResult
+
+    member x.GetTextObject motion point = 
+        // TODO: Need to expand for all text objects
+
+        let motionResult = 
+            match motion with 
+            | Motion.InnerWord wordKind -> x.InnerWord wordKind 1 point 
+            | Motion.AllWord wordKind -> x.AllWord wordKind 1 point
+            | _ -> None
+        Option.map (x.AdjustMotionResult motion) motionResult
+
+    interface IMotionUtil with
+        member x.TextView = _textView
+        member x.GetMotion motion motionArgument = x.GetMotion motion motionArgument
+        member x.GetTextObject motion point = x.GetTextObject motion point
+