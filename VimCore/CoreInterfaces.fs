﻿#light

namespace Vim
open Microsoft.VisualStudio.Text
open Microsoft.VisualStudio.Text.Editor
open Microsoft.VisualStudio.Text.Operations
open Microsoft.VisualStudio.Text.Outlining
open Microsoft.VisualStudio.Utilities
open System.Diagnostics

type IStatusUtil =

    /// Raised when there is a special status message that needs to be reported
    abstract OnStatus : string -> unit

    /// Raised when there is a long status message that needs to be reported
    abstract OnStatusLong : string seq -> unit 

    /// Raised when there is an error message that needs to be reported
    abstract OnError : string -> unit 

/// Abstracts away VsVim's interaction with the file system to facilitate testing
type IFileSystem =

    /// Set of environment variables considered when looking for VimRC paths
    abstract EnvironmentVariables : list<string>

    /// Set of file names considered (in preference order) when looking for vim rc files
    abstract VimRcFileNames : list<string>
    
    /// Get the directories to probe for RC files
    abstract GetVimRcDirectories : unit -> seq<string>

    /// Get the file paths in preference order for vim rc files
    abstract GetVimRcFilePaths : unit -> seq<string>

    /// Attempts to load the contents of the .VimRC and return both the path the file
    /// was loaded from and it's contents a
    abstract LoadVimRc : unit -> (string * string[]) option

    /// Attempt to read all of the lines from the given file 
    abstract ReadAllLines : path:string -> string[] option

/// Wraps an ITextUndoTransaction so we can avoid all of the null checks
type IUndoTransaction =

    /// Call when it completes
    abstract Complete : unit -> unit

    /// Cancels the transaction
    abstract Cancel : unit -> unit

    inherit System.IDisposable

/// Wraps all of the undo and redo operations
type IUndoRedoOperations = 

    /// StatusUtil instance that is used to report errors
    abstract StatusUtil : IStatusUtil

    /// Undo the last "count" operations
    abstract Undo : count:int -> unit

    /// Redo the last "count" operations
    abstract Redo : count:int -> unit

    /// Creates an Undo Transaction
    abstract CreateUndoTransaction : name:string -> IUndoTransaction

[<RequireQualifiedAccess>]
type MotionArgument = 
    | None
    | ConsiderCloseBrace

/// Responsible for implementing all of the Motion information
type ITextViewMotionUtil = 

    /// ITextView associated with the ITextViewMotionUtil
    abstract TextView : ITextView 

    /// Left "count" characters
    abstract CharLeft: int -> MotionData option

    /// Right "count" characters
    abstract CharRight: int -> MotionData option
    
    /// Forward to the next occurance of the specified char on the line
    abstract ForwardChar : char -> int -> MotionData option

    /// Handle the 't' motion.  Forward till the next occurrence of the specified character on
    /// this line
    abstract ForwardTillChar : char -> int -> MotionData option

    /// Handle the 'F' motion.  Backward to the previous occurrence of the specified character
    /// on this line
    abstract BackwardChar : char -> int -> MotionData option

    /// Handle the 'T' motion.  Backward till to the previous occurrence of the specified character
    abstract BackwardTillChar : char -> int -> MotionData option
        
    /// Implement the w/W motion
    abstract WordForward : WordKind -> int -> MotionData

    /// Implement the b/B motion
    abstract WordBackward : WordKind -> int -> MotionData 
        
    /// Implement the aw motion.  This is called once the a key is seen.
    abstract AllWord : WordKind -> int -> MotionData

    /// Implement the 'e' motion.  This goes to the end of the current word.  If we're
    /// not currently on a word it will find the next word and then go to the end of that
    abstract EndOfWord : WordKind -> int -> MotionData 
    
    /// Implement an end of line motion.  Typically in response to the $ key.  Even though
    /// this motion deals with lines, it's still a character wise motion motion. 
    abstract EndOfLine : int -> MotionData

    /// Find the first non-whitespace character as the start of the span.  This is an exclusive
    /// motion so be careful we don't go to far forward
    abstract FirstNonWhitespaceOnLine : unit -> MotionData 

    /// Find the last non-whitespace character on the line.  Count causes it to go "count" lines
    /// down and perform the search
    abstract LastNonWhitespaceOnLine : int -> MotionData

    /// Move to the begining of the line.  Interestingly since this command is bound to the '0' it 
    /// can't be associated with a count.  Doing a command like 30 binds as count 30 vs. count 3 
    /// for command '0'
    abstract BeginingOfLine : unit -> MotionData

    /// Handle the lines down to first non-whitespace motion.  This is one of the motions which 
    /// can accept a count of 0.
    abstract LineDownToFirstNonWhitespace : int -> MotionData 

    /// Handle the - motion
    abstract LineUpToFirstNonWhitespace : int -> MotionData

    /// Get the span of "count" lines upward careful not to run off the beginning of the
    /// buffer.  Implementation of the "k" motion
    abstract LineUp : int -> MotionData

    /// Get the span of "count" lines downward careful not to run off the end of the
    /// buffer.  Implementation of the "j" motion
    abstract LineDown : int -> MotionData

    /// Go to the specified line number or the first line if no line number is provided 
    abstract LineOrFirstToFirstNonWhitespace : int option -> MotionData 

    /// Go to the specified line number or the last line of no line number is provided
    abstract LineOrLastToFirstNonWhitespace : int option -> MotionData 

    /// Go to the "count - 1" line from the top of the visible window.  If the count exceeds
    /// the number of visible lines it will end on the last visible line
    abstract LineFromTopOfVisibleWindow : int option -> MotionData

    /// Go to the "count -1" line from the bottom of the visible window.  If the count 
    /// exceeds the number of visible lines it will end on the first visible line
    abstract LineFromBottomOfVisibleWindow : int option -> MotionData

    /// Go to the middle line in the visible window.  
    abstract LineInMiddleOfVisibleWindow : unit -> MotionData

    /// Count sentences forward
    abstract SentenceForward : count:int -> MotionData

    /// Count sentences backward 
    abstract SentenceBackward : count:int -> MotionData

    /// Gets count full sentences from the cursor.  If used on a blank line this will
    /// not return a value
    abstract SentenceFullForward : count:int -> MotionData

    /// Count paragraphs forward
    abstract ParagraphForward : count:int -> MotionData

    /// Count pargraphs backwards
    abstract ParagraphBackward : count:int -> MotionData

    /// Get count full sentences from the cursor.  
    abstract ParagraphFullForward : count:int -> MotionData

    /// Forward a section in the editor
    abstract SectionForward : MotionArgument -> count:int -> MotionData

    /// Backward a section in the editor or to an open brace
    abstract SectionBackwardOrOpenBrace : count:int -> MotionData
    
    /// Backward a section in the editor or to a close brace
    abstract SectionBackwardOrCloseBrace : count:int -> MotionData

type ModeKind = 
    | Normal = 1
    | Insert = 2
    | Command = 3
    | VisualCharacter = 4
    | VisualLine = 5
    | VisualBlock = 6 
    | Replace = 7

    // Mode when Vim is disabled via the user
    | Disabled = 42

[<RequireQualifiedAccess>]
type VisualKind =
    | Character
    | Line
    | Block
    with 
    static member ofModeKind kind = 
        match kind with 
        | ModeKind.VisualBlock -> VisualKind.Block |> Some
        | ModeKind.VisualLine -> VisualKind.Line |> Some
        | ModeKind.VisualCharacter -> VisualKind.Character |> Some
        | _ -> None

/// The actual command name.  This is a wrapper over the collection of KeyInput 
/// values which make up a command name.  
///
/// The intent of this type is that two values are equal if the sequence of 
/// KeyInputs are Equal.  So a OneKeyInput can be equal to a ManyKeyInputs if the
/// have the same values
///
/// It is not possible to simple store this as a string as it is possible, and 
/// in fact likely due to certain virtual key codes which are unable to be mapped,
/// for KeyInput values will map to a single char.  Hence to maintain proper semantics
/// we have to use KeyInput values directly.
[<CustomEquality; CustomComparison>]
[<DebuggerDisplay("{ToString(),nq}")>]
type KeyInputSet =
    | Empty
    | OneKeyInput of KeyInput
    | TwoKeyInputs of KeyInput * KeyInput
    | ManyKeyInputs of KeyInput list
    with 

    /// Returns the first KeyInput if preseent
    member x.FirstKeyInput = 
        match x with 
        | Empty -> None
        | OneKeyInput(ki) -> Some ki
        | TwoKeyInputs(ki,_) -> Some ki
        | ManyKeyInputs(list) -> ListUtil.tryHeadOnly list

    /// Get the list of KeyInput which represent this KeyInputSet
    member x.KeyInputs =
        match x with 
        | Empty -> List.empty
        | OneKeyInput(ki) -> [ki]
        | TwoKeyInputs(k1,k2) -> [k1;k2]
        | ManyKeyInputs(list) -> list

    /// A string representation of the name.  It is unreliable to use this for anything
    /// other than display as two distinct KeyInput values can map to a single char
    member x.Name = x.KeyInputs |> Seq.map (fun ki -> ki.Char) |> StringUtil.ofCharSeq

    /// Length of the contained KeyInput's
    member x.Length =
        match x with
        | Empty -> 0
        | OneKeyInput(_) -> 1
        | TwoKeyInputs(_) -> 2
        | ManyKeyInputs(list) -> list.Length

    /// Add a KeyInput to the end of this KeyInputSet and return the 
    /// resulting value
    member x.Add (ki) =
        match x with 
        | Empty -> OneKeyInput ki
        | OneKeyInput(previous) -> TwoKeyInputs(previous,ki)
        | TwoKeyInputs(p1,p2) -> ManyKeyInputs [p1;p2;ki]
        | ManyKeyInputs(list) -> ManyKeyInputs (list @ [ki])

    /// Does the name start with the given KeyInputSet
    member x.StartsWith (targetName:KeyInputSet) = 
        match targetName,x with
        | Empty, _ -> true
        | OneKeyInput(leftKi), OneKeyInput(rightKi) ->  leftKi = rightKi
        | OneKeyInput(leftKi), TwoKeyInputs(rightKi,_) -> leftKi = rightKi
        | _ -> 
            let left = targetName.KeyInputs 
            let right = x.KeyInputs
            if left.Length < right.Length then
                SeqUtil.contentsEqual (left |> Seq.ofList) (right |> Seq.ofList |> Seq.take left.Length)
            else false

    override x.GetHashCode() = 
        match x with
        | Empty -> 1
        | OneKeyInput(ki) -> ki.GetHashCode()
        | TwoKeyInputs(k1,k2) -> k1.GetHashCode() ^^^ k2.GetHashCode()
        | ManyKeyInputs(list) -> 
            list 
            |> Seq.ofList
            |> Seq.map (fun ki -> ki.GetHashCode())
            |> Seq.sum

    override x.Equals(yobj) =
        match yobj with
        | :? KeyInputSet as y -> 
            match x,y with
            | OneKeyInput(left),OneKeyInput(right) -> left = right
            | TwoKeyInputs(l1,l2),TwoKeyInputs(r1,r2) -> l1 = r1 && l2 = r2
            | _ -> ListUtil.contentsEqual x.KeyInputs y.KeyInputs
        | _ -> false

    static member op_Equality(this,other) = System.Collections.Generic.EqualityComparer<KeyInputSet>.Default.Equals(this,other)
    static member op_Inequality(this,other) = not (System.Collections.Generic.EqualityComparer<KeyInputSet>.Default.Equals(this,other))

    override x.ToString() =
        x.KeyInputs
        |> Seq.map (fun ki ->
            if ki.Key = VimKey.NotWellKnown then ki.Char.ToString()
            else System.String.Format("<{0}>", ki.Key)  )
        |> StringUtil.ofStringSeq

    interface System.IComparable with
        member x.CompareTo yobj = 
            match yobj with
            | :? KeyInputSet as y -> 
                let rec inner (left:KeyInput list) (right:KeyInput list) =
                    if left.IsEmpty && right.IsEmpty then 0
                    elif left.IsEmpty then -1
                    elif right.IsEmpty then 1
                    elif left.Head < right.Head then -1
                    elif left.Head > right.Head then 1
                    else inner (List.tail left) (List.tail right)
                inner x.KeyInputs y.KeyInputs
            | _ -> failwith "Cannot compare values of different types"

module KeyInputSetUtil =

    let ofSeq sequence = 
        match Seq.length sequence with
        | 0 -> KeyInputSet.Empty
        | 1 -> KeyInputSet.OneKeyInput (Seq.nth 0 sequence)
        | 2 -> KeyInputSet.TwoKeyInputs ((Seq.nth 0 sequence),(Seq.nth 1 sequence))
        | _ -> sequence |> List.ofSeq |> KeyInputSet.ManyKeyInputs 

    let ofList list = 
        match list with
        | [] -> KeyInputSet.Empty
        | [ki] -> KeyInputSet.OneKeyInput ki
        | _ -> 
            match list.Length with
            | 2 -> KeyInputSet.TwoKeyInputs ((List.nth list 0),(List.nth list 1))
            | _ -> KeyInputSet.ManyKeyInputs list

    let ofChar c = c |> KeyInputUtil.CharToKeyInput |> OneKeyInput

[<RequireQualifiedAccess>]
type ModeArgument =
    | None
    /// Used for transitions from Visual Mode directly to Command mode
    | FromVisual 
    /// When the given mode is to execute a single command then return to 
    /// the previous mode.  The provided mode kind is the value which needs
    /// to be switched to upon completion of the command
    | OneTimeCommand of ModeKind

type ModeSwitch =
    | NoSwitch
    | SwitchMode of ModeKind
    | SwitchModeWithArgument of ModeKind * ModeArgument
    | SwitchPreviousMode 

[<RequireQualifiedAccess>]
type CommandResult =   
    | Completed  of ModeSwitch
    | Error of string

[<RequireQualifiedAccess>]
type LongCommandResult =
    | Finished of CommandResult
    | Cancelled
    | NeedMoreInput of (KeyInput -> LongCommandResult)

[<RequireQualifiedAccess>]
type VisualSpan =
    | Single of VisualKind * SnapshotSpan
    | Multiple of VisualKind * NormalizedSnapshotSpanCollection
    with
    member x.VisualKind = 
        match x with
        | Single(kind,_) -> kind
        | Multiple(kind,_) -> kind

/// Information about the attributes of Command
[<System.Flags>]
type CommandFlags =
    | None = 0x0
    /// Relates to the movement of the cursor
    | Movement = 0x1
    /// A Command which can be repeated
    | Repeatable = 0x2
    /// A Command which should not be considered when looking at last changes
    | Special = 0x4
    /// Can handle the escape key if provided as part of a Motion or Long command extra
    /// input
    | HandlesEscape = 0x8
    /// For the purposes of change repeating the command is linked with the following
    /// text change
    | LinkedWithNextTextChange = 0x10
    /// For Visual Mode commands which should reset the cursor to the original point
    /// after completing
    | ResetCaret = 0x20

/// Representation of commands within Vim.  
[<DebuggerDisplay("{ToString(),nq}")>]
type Command = 
    
    /// Represents a Command which has no motion modifiers.  The  delegate takes 
    /// an optional count and a Register.  If unspecified the default register
    /// will be used
    | SimpleCommand of KeyInputSet * CommandFlags * (int option -> Register -> CommandResult)

    /// Represents a Command prefix which has an associated motion.  The delegate takes
    /// an optional count, a Register and a MotionData value.  If unspecified the default
    /// register will be used
    | MotionCommand of KeyInputSet * CommandFlags * (int option -> Register -> MotionData -> CommandResult)

    /// Represents a command which has a Name but then has additional unspecified input
    /// which needs to be dealt with specially by the command.  These commands are not
    /// repeatable.  
    | LongCommand of KeyInputSet * CommandFlags * (int option -> Register -> LongCommandResult) 

    /// Represents a command which has a name and relies on the Visual Mode Span to 
    /// execute the command
    | VisualCommand of KeyInputSet * CommandFlags * VisualKind * (int option -> Register -> VisualSpan -> CommandResult) 

    with 

    /// The raw command inputs
    member x.KeyInputSet = 
        match x with
        | SimpleCommand(value,_,_ ) -> value
        | MotionCommand(value,_,_) -> value
        | LongCommand(value,_,_) -> value
        | VisualCommand(value,_,_,_) -> value

    /// The kind of the Command
    member x.CommandFlags =
        match x with
        | SimpleCommand(_,value,_ ) -> value
        | MotionCommand(_,value,_) -> value
        | LongCommand(_,value,_) -> value
        | VisualCommand(_,value,_,_) -> value

    /// Is the Repeatable flag set
    member x.IsRepeatable = Utils.IsFlagSet x.CommandFlags CommandFlags.Repeatable

    /// Is the HandlesEscape flag set
    member x.HandlesEscape = Utils.IsFlagSet x.CommandFlags CommandFlags.HandlesEscape

    /// Is the Movement flag set
    member x.IsMovement = Utils.IsFlagSet x.CommandFlags CommandFlags.Movement

    /// Is the Special flag set
    member x.IsSpecial = Utils.IsFlagSet x.CommandFlags CommandFlags.Special

    override x.ToString() = System.String.Format("{0} -> {1}", x.KeyInputSet, x.CommandFlags)

/// Context on how the motion is being used.  Several motions (]] for example)
/// change behavior based on how they are being used
[<RequireQualifiedAccess>]
type MotionUse =
    | Movement
    | AfterOperator

type MotionFunction = MotionUse -> int option -> MotionData option

type ComplexMotionResult =
    /// Enough input was provided to produce a simple motion style function
    | Finished of MotionFunction 
    | Cancelled
    | Error of string
    | NeedMoreInput of (KeyInput -> ComplexMotionResult)

/// Represents the types of MotionCommands which exist
type MotionCommand = 

    /// Simple motion which comprises of a single KeyInput and a function which given 
    /// a start point and count will produce the motion.  None is returned in the 
    /// case the motion is not valid
    | SimpleMotionCommand of KeyInputSet * MotionFunction

    /// Complex motion commands take more than one KeyInput to complete.  For example 
    /// the f,t,F and T commands all require at least one additional input.  The bool
    /// in the middle of the tuple indicates whether or not the motion can be 
    /// used as a cursor movement operation  
    | ComplexMotionCommand of KeyInputSet * bool * ( unit -> ComplexMotionResult )

    with

    member x.KeyInputSet = 
        match x with
        | SimpleMotionCommand(name,_) -> name
        | ComplexMotionCommand(name,_,_) -> name

type MotionRunData = {
    MotionCommand : MotionCommand;
    Count : int option
    MotionFunction : MotionFunction
}

/// The information about the particular run of a Command
type CommandRunData = {
    Command : Command;
    Register : Register;
    Count : int option;

    /// For commands which took a motion this will hold the relevant information
    /// on how the motion was ran
    MotionRunData : MotionRunData option

    /// For visual commands this holds the relevant span information
    VisualRunData : VisualSpan option
}

type MotionResult = 
    | Complete of MotionData * MotionRunData
    | NeedMoreInput of (KeyInput -> MotionResult)
    | Error of string
    | Cancelled

/// Holds the data which is global to all IMotionCapture instances
type IMotionCaptureGlobalData =

    /// Motion function used with the last f, F, t or T motion.  The 
    // first item in the tuple is the forward version and the second item
    // is the backwards version
    abstract LastCharSearch : (MotionFunction * MotionFunction) option with get,set

/// Responsible for capturing motions on a given ITextView
type IMotionCapture =

    /// Associated ITextView
    abstract TextView : ITextView
    
    /// Set of supported MotionCommand
    abstract MotionCommands : seq<MotionCommand>

    /// Get the motion starting with the given KeyInput
    abstract GetMotion : KeyInput -> int option -> MotionResult

module CommandUtil = 

    let CountOrDefault opt = 
        match opt with 
        | Some(count) -> count
        | None -> 1

/// Represents the types of actions which are taken when an ICommandRunner is presented
/// with a KeyInput to run
type RunKeyInputResult = 
    
    /// Ran a command which produced the attached result.  
    | CommandRan of CommandRunData * ModeSwitch

    /// Command was cancelled
    | CommandCancelled 

    /// Command ran but resulted in an error
    | CommandErrored of CommandRunData * string

    /// More input is needed to determine if there is a matching command or not
    | NeedMoreKeyInput 

    /// The ICommandRunner was asked to process a KeyInput when it was already in
    /// the middle of processing one.  This KeyInput was hence ignored
    | NestedRunDetected

    /// No command which matches the given input
    | NoMatchingCommand 

/// Represents the different states of the ICommandRunner with respect to running a Command
type CommandRunnerState =

    /// This is the start state.  No input is on the queue and there is no interesting state
    | NoInput

    /// At least one KeyInput was run but it was not enough to disambiguate which Command to 
    /// run.  
    | NotEnoughInput

    /// There exist many pairs of commands where one is a Motion and another is a Simple command
    /// where the name of the Motion is a prefix of the Simple command.  The MotionCommand is 
    /// captured in the first item of the tuple and all other commands with a matching prefix are
    /// captured in the list
    | NotEnoughMatchingPrefix of Command * Command list

    /// Waiting for a Motion or Long Command to complete.  Enough input is present to determine this
    /// is the command to execute but not enough to complete the execution of the command
    | NotFinishWithCommand of Command

/// Responsible for managing a set of Commands and running them
type ICommandRunner =
    
    /// Set of Commands currently supported
    abstract Commands : Command seq

    /// Current state of the ICommandRunner
    abstract State : CommandRunnerState

    /// True if waiting on more input
    abstract IsWaitingForMoreInput : bool

    /// Add a Command.  If there is already a Command with the same name an exception will
    /// be raised
    abstract Add : Command -> unit

    /// Remove a command with the specified name
    abstract Remove : KeyInputSet -> unit

    /// Process the given KeyInput.  If the command completed it will return a result.  A
    /// None value implies more input is needed to finish the operation
    abstract Run : KeyInput -> RunKeyInputResult

    /// If currently waiting for more input on a Command, reset to the 
    /// initial state
    abstract ResetState : unit -> unit

    /// Raised when a command is successfully run
    [<CLIEvent>]
    abstract CommandRan : IEvent<CommandRunData * CommandResult>

/// Modes for a key remapping
type KeyRemapMode =
    | Normal 
    | Visual 
    | Select 
    | OperatorPending 
    | Insert 
    | Command 
    | Language 

type KeyMappingResult =

    /// No mapping exists 
    | NoMapping 

    /// Mapped to the specified KeyInputSet
    | Mapped of KeyInputSet 

    /// The mapping encountered a recursive element that had to be broken 
    | RecursiveMapping of KeyInputSet

    /// More input is needed to resolve this mapping
    | MappingNeedsMoreInput

/// Manages the key map for Vim.  Responsible for handling all key remappings
type IKeyMap =

    /// Get the mapping for the provided KeyInput for the given mode.  If no mapping exists
    /// then a sequence of a single element containing the passed in key will be returned.  
    /// If a recursive mapping is detected it will not be persued and treated instead as 
    /// if the recursion did not exist
    abstract GetKeyMapping : KeyInputSet -> KeyRemapMode -> KeyMappingResult

    /// Map the given key sequence without allowing for remaping
    abstract MapWithNoRemap : lhs:string -> rhs:string -> KeyRemapMode -> bool

    /// Map the given key sequence allowing for a remap 
    abstract MapWithRemap : lhs:string -> rhs:string -> KeyRemapMode -> bool

    /// Unmap the specified key sequence for the specified mode
    abstract Unmap : lhs:string -> KeyRemapMode -> bool

    /// Clear the Key mappings for the specified mode
    abstract Clear : KeyRemapMode -> unit

    /// Clear the Key mappings for all modes
    abstract ClearAll : unit -> unit

type IMarkMap =
    abstract IsLocalMark : char -> bool
    abstract GetLocalMark : ITextBuffer -> char -> VirtualSnapshotPoint option

    /// Setup a local mark for the given SnapshotPoint
    abstract SetLocalMark : SnapshotPoint -> char -> unit
    abstract GetMark : ITextBuffer -> char -> VirtualSnapshotPoint option
    abstract SetMark : SnapshotPoint -> char -> unit

    /// Get the ITextBuffer to which this global mark points to 
    abstract GetGlobalMarkOwner : char -> ITextBuffer option

    /// Get the current value of the specified global mark
    abstract GetGlobalMark : char -> VirtualSnapshotPoint option

    /// Get all of the local marks for the buffer
    abstract GetLocalMarks : ITextBuffer -> (char * VirtualSnapshotPoint) seq

    /// Get all of the available global marks
    abstract GetGlobalMarks : unit -> (char * VirtualSnapshotPoint) seq

    /// Delete the specified local mark on the ITextBuffer
    abstract DeleteLocalMark : ITextBuffer -> char -> bool
    abstract DeleteAllMarks : unit -> unit

/// Jump list information
type IJumpList = 

    /// Current jump
    abstract Current : SnapshotPoint option

    /// Get all of the jumps in the jump list.  Returns in order of most recent to oldest
    abstract AllJumps : (SnapshotPoint option) seq 

    /// Move to the previous point in the jump list
    abstract MovePrevious: unit -> bool

    /// Move to the next point in the jump list
    abstract MoveNext : unit -> bool

    /// Add a given SnapshotPoint to the jump list
    abstract Add : SnapshotPoint -> unit


/// Map containing the various VIM registers
type IRegisterMap = 
    abstract DefaultRegisterName : char
    abstract DefaultRegister : Register
    abstract RegisterNames : seq<char>
    abstract IsRegisterName : char -> bool
    abstract GetRegister : char -> Register
    
/// Result of an individual search
type SearchResult =
    | SearchFound of SnapshotSpan
    | SearchNotFound 

[<System.Flags>]
type SearchOptions = 
    | None = 0x0

    /// Consider the "ignorecase" option when doing the search
    | AllowIgnoreCase = 0x1

    /// Consider the "smartcase" option when doing the search
    | AllowSmartCase = 0x2

[<RequireQualifiedAccess>]
type SearchText =
    | Pattern of string
    | WholeWord of string
    | StraightText of string
    with 

    member x.RawText =
        match x with
        | Pattern(p) -> p
        | WholeWord(p) -> p
        | StraightText(p) -> p
    
    /// Is this a pattern
    member x.IsPatternText = 
        match x with
        | Pattern(_) -> true
        | WholeWord(_) -> false
        | StraightText(_) -> false

type SearchData = {
    Text : SearchText;
    Kind : SearchKind;
    Options : SearchOptions
}

type SearchProcessResult =
    | SearchComplete 
    | SearchCancelled 
    | SearchNeedMore

/// Global information about searches within Vim
type ISearchService = 

    /// Last search performed
    abstract LastSearch : SearchData with get, set

    /// Raised when the LastSearch value changes
    [<CLIEvent>]
    abstract LastSearchChanged : IEvent<SearchData>

    /// Find the next occurrence of the pattern in the buffer starting at the 
    /// given SnapshotPoint
    abstract FindNext : SearchData -> SnapshotPoint -> ITextStructureNavigator -> SnapshotSpan option

    /// Find the next Nth occurrence of the pattern
    abstract FindNextMultiple : SearchData -> SnapshotPoint -> ITextStructureNavigator -> count:int -> SnapshotSpan option

type IIncrementalSearch = 
    abstract InSearch : bool
    abstract CurrentSearch : SearchData option

    /// ISearchInformation instance this incremental search is associated with
    abstract SearchService : ISearchService

    /// The ITextStructureNavigator used for finding 'word' values in the ITextBuffer
    abstract WordNavigator : ITextStructureNavigator

    /// Processes the next piece of input.  Returns true when the incremental search operation is complete
    abstract Process : KeyInput -> SearchProcessResult

    /// Called when a search is about to begin
    abstract Begin : SearchKind -> unit

    [<CLIEvent>]
    abstract CurrentSearchUpdated : IEvent<SearchData * SearchResult>

    [<CLIEvent>]
    abstract CurrentSearchCompleted : IEvent<SearchData * SearchResult>

    [<CLIEvent>]
    abstract CurrentSearchCancelled : IEvent<SearchData>

type ProcessResult = 
    | Processed
    | ProcessNotHandled
    | SwitchMode of ModeKind
    | SwitchModeWithArgument of ModeKind * ModeArgument
    | SwitchPreviousMode
    with
    static member OfModeSwitch mode =
        match mode with
        | ModeSwitch.NoSwitch -> ProcessResult.Processed
        | ModeSwitch.SwitchMode(kind) -> ProcessResult.SwitchMode kind
        | ModeSwitch.SwitchModeWithArgument(kind,arg) -> ProcessResult.SwitchModeWithArgument (kind,arg)
        | ModeSwitch.SwitchPreviousMode -> ProcessResult.SwitchPreviousMode

    // Is this any type of mode switch
    member x.IsAnySwitch =
        match x with
        | Processed -> false
        | ProcessNotHandled -> false
        | SwitchMode(_) -> true
        | SwitchModeWithArgument(_,_) -> true
        | SwitchPreviousMode -> true

type SettingKind =
    | NumberKind
    | StringKind    
    | ToggleKind

type SettingValue =
    | NoValue 
    | NumberValue of int
    | StringValue of string
    | ToggleValue of bool
    | CalculatedValue of (unit -> SettingValue)

    /// Get the AggregateValue of the SettingValue.  This will dig through any CalculatedValue
    /// instances and return the actual value
    member x.AggregateValue = 

        let rec digThrough value = 
            match value with 
            | CalculatedValue(func) -> digThrough (func())
            | _ -> value
        digThrough x

[<DebuggerDisplay("{Name}={Value}")>]
type Setting = {
    Name : string
    Abbreviation : string
    Kind : SettingKind
    DefaultValue : SettingValue
    Value : SettingValue
    IsGlobal : bool
} with 

    member x.AggregateValue = x.Value.AggregateValue

    /// Is the setting value currently set to the default value
    member x.IsValueDefault = 
        match x.Value with
        | NoValue -> true
        | _ -> false

module GlobalSettingNames = 

    let CaretOpacityName = "vsvimcaret"
    let DoubleEscapeName = "vsvimdoubleescape"
    let HighlightSearchName = "hlsearch"
    let IgnoreCaseName = "ignorecase"
    let MagicName = "magic"
    let ScrollOffsetName = "scrolloff"
    let SelectionName = "selection"
    let ShiftWidthName = "shiftwidth"
    let SmartCaseName = "smartcase"
    let StartOfLineName = "startofline"
    let TabStopName = "tabstop"
<<<<<<< HEAD
    let TildeOpName = "tildeop"
=======
    let SmartCaseName = "smartcase"
    let VisualBellName = "visualbell"
    let VirtualEditName = "virtualedit"
    let SelectionName = "selection"
    let ScrollOffsetName = "scrolloff"
    let CaretOpacityName = "vsvimcaret"
>>>>>>> e378cb37
    let VimRcName = "vimrc"
    let VimRcPathsName = "vimrcpaths"
    let VirtualEditName = "virtualedit"
    let VisualBellName = "visualbell"

module LocalSettingNames =
    
    let ScrollName = "scroll"
    let NumberName = "number"
    let CursorLineName = "cursorline"

/// Represent the setting supported by the Vim implementation.  This class **IS** mutable
/// and the values will change.  Setting names are case sensitive but the exposed property
/// names tend to have more familiar camel case names
type IVimSettings =

    /// Returns a sequence of all of the settings and values
    abstract AllSettings : Setting seq

    /// Try and set a setting to the passed in value.  This can fail if the value does not 
    /// have the correct type.  The provided name can be the full name or abbreviation
    abstract TrySetValue : settingName:string -> value:SettingValue -> bool

    /// Try and set a setting to the passed in value which originates in string form.  This 
    /// will fail if the setting is not found or the value cannot be converted to the appropriate
    /// value
    abstract TrySetValueFromString : settingName:string -> strValue:string -> bool

    /// Get the value for the named setting.  The name can be the full setting name or an 
    /// abbreviation
    abstract GetSetting : settingName:string -> Setting option

    /// Raised when a Setting changes
    [<CLIEvent>]
    abstract SettingChanged : IEvent<Setting>

and IVimGlobalSettings = 

    abstract IgnoreCase : bool with get, set
    abstract ShiftWidth : int with get, set
    abstract StartOfLine : bool with get, set

    /// Opacity of the caret.  This must be an integer between values 0 and 100 which
    /// will be converted into a double for the opacity of the caret
    abstract CaretOpacity : int with get, set

    /// Affects behavior of <ESC> in Insert Mode.  <ESC> is overloaded some environments to be both 
    /// an exit of Insert mode and a dismisser of intellisense.  The default behavior of insert 
    /// mode is to dismiss intellisense and enter normal mode.  When this option is set it will 
    /// just dismiss intellisense
    abstract DoubleEscape:bool with get,set

    /// Whether or not to highlight previous search patterns matching cases
    abstract HighlightSearch : bool with get,set

    /// Whether or not the magic option is set
    abstract Magic : bool with get,set

    /// Is the onemore option inside of VirtualEdit set
    abstract IsVirtualEditOneMore : bool with get

    /// Controls how many spaces a tab counts for.  
    abstract TabStop : int with get,set

    /// Controls the behavior of ~ in normal mode
    abstract TildeOp : bool with get,set

    /// Holds the scroll offset value which is the number of lines to keep visible
    /// above the cursor after a move operation
    abstract ScrollOffset : int with get,set

    /// Holds the Selection option
    abstract Selection : string with get,set

<<<<<<< HEAD
    /// Overrides the IgnoreCase setting in certain cases if the pattern contains
    /// any upper case letters
    abstract SmartCase : bool with get,set

=======
>>>>>>> e378cb37
    /// Retrieves the location of the loaded VimRC file.  Will be the empty string if the load 
    /// did not succeed or has not been tried
    abstract VimRc : string with get, set

    /// Set of paths considered when looking for a .vimrc file.  Will be the empty string if the 
    /// load has not been attempted yet
    abstract VimRcPaths : string with get, set

    /// Holds the VirtualEdit string.  
    abstract VirtualEdit : string with get,set

    /// Whether or not to use a visual indicator of errors instead of a beep
    abstract VisualBell : bool with get,set

    abstract DisableCommand: KeyInput;

    inherit IVimSettings

/// Settings class which is local to a given IVimBuffer.  This will hide the work of merging
/// global settings with non-global ones
and IVimLocalSettings =

    /// Return the handle to the global IVimSettings instance
    abstract GlobalSettings : IVimGlobalSettings

    abstract Scroll : int with get,set

    /// Whether or not to highlight the line the cursor is on
    abstract CursorLine : bool with get,set

    inherit IVimSettings

/// Vim instance.  Global for a group of buffers
and IVim =
    abstract VimHost : IVimHost
    abstract MarkMap : IMarkMap
    abstract RegisterMap : IRegisterMap
    abstract Settings : IVimGlobalSettings

    /// IKeyMap for this IVim instance
    abstract KeyMap : IKeyMap

    /// IChangeTracker for this IVim instance
    abstract ChangeTracker : IChangeTracker

    /// ISearchService for this IVim instance
    abstract SearchService : ISearchService

    /// Is the VimRc loaded
    abstract IsVimRcLoaded : bool

    /// Create an IVimBuffer for the given IWpfTextView
    abstract CreateBuffer : ITextView -> IVimBuffer

    /// Get the IVimBuffer associated with the given view
    abstract GetBuffer : ITextView -> IVimBuffer option

    /// Get or create an IVimBuffer for the given IWpfTextView
    abstract GetOrCreateBuffer : ITextView -> IVimBuffer

    /// Get the IVimBuffer associated with the given view
    abstract GetBufferForBuffer : ITextBuffer -> IVimBuffer option

    /// Remove the IVimBuffer associated with the given view.  This will not actually close
    /// the IVimBuffer but instead just removes it's association with the given view
    abstract RemoveBuffer : ITextView -> bool

    /// Load the VimRc file.  If the file was previously, a new load will be attempted
    abstract LoadVimRc : IFileSystem -> createViewFunc:(unit -> ITextView) -> bool

/// Main interface for the Vim editor engine so to speak. 
and IVimBuffer =

    /// Name of the buffer.  Used for items like Marks
    abstract Name : string

    /// View of the file
    abstract TextView : ITextView

    /// Underyling ITextBuffer Vim is operating under
    abstract TextBuffer : ITextBuffer

    /// Current ITextSnapshot of the ITextBuffer
    abstract TextSnapshot : ITextSnapshot

    /// Buffered KeyInput list.  When a key remapping has multiple source elements the input 
    /// is buffered until it is completed or the ambiguity is removed.  
    abstract BufferedRemapKeyInputs : KeyInput list

    /// Owning IVim instance
    abstract Vim : IVim

    /// Associated IMarkMap
    abstract MarkMap : IMarkMap

    /// Jump list
    abstract JumpList : IJumpList

    /// ModeKind of the current IMode in the buffer
    abstract ModeKind : ModeKind

    /// Current mode of the buffer
    abstract Mode : IMode

    /// Whether or not the IVimBuffer is currently processing input
    abstract IsProcessingInput : bool

    abstract NormalMode : INormalMode 
    abstract CommandMode : ICommandMode 
    abstract DisabledMode : IDisabledMode
    abstract VisualLineMode : IVisualMode
    abstract VisualBlockMode : IVisualMode
    abstract VisualCharacterMode : IVisualMode
    abstract InsertMode : IMode
    abstract ReplaceMode : IMode

    /// Sequence of available Modes
    abstract AllModes : seq<IMode>

    abstract Settings : IVimLocalSettings
    abstract RegisterMap : IRegisterMap

    abstract GetRegister : char -> Register

    /// Get the specified Mode
    abstract GetMode : ModeKind -> IMode
    
    /// Process the KeyInput and return whether or not the input was completely handled
    abstract Process : KeyInput -> bool

    /// Can the passed in KeyInput be consumed by the current state of IVimBuffer.  The
    /// provided KeyInput will participate in remapping based on the current mode
    abstract CanProcess: KeyInput -> bool

    /// Switch the current mode to the provided value
    abstract SwitchMode : ModeKind -> ModeArgument -> IMode

    /// Switch the buffer back to the previous mode which is returned
    abstract SwitchPreviousMode : unit -> IMode

    /// Called when the view is closed and the IVimBuffer should uninstall itself
    /// and it's modes
    abstract Close : unit -> unit
    
    /// Raised when the mode is switched
    [<CLIEvent>]
    abstract SwitchedMode : IEvent<IMode>

    /// Raised when a key is processed.  This is raised when the KeyInput is actually
    /// processed by Vim not when it is received.  
    ///
    /// Typically these occur back to back.  One example of where it does not though is 
    /// the case of a key remapping where the source mapping contains more than one key.  
    /// In this case the input is buffered until the second key is read and then the 
    /// inputs are processed
    [<CLIEvent>]
    abstract KeyInputProcessed : IEvent<KeyInput * ProcessResult>

    /// Raised when a KeyInput is received by the buffer
    [<CLIEvent>]
    abstract KeyInputReceived : IEvent<KeyInput>

    /// Raised when a key is received but not immediately processed.  Occurs when a
    /// key remapping has more than one source key strokes
    [<CLIEvent>]
    abstract KeyInputBuffered : IEvent<KeyInput>

    /// Raised when an error is encountered
    [<CLIEvent>]
    abstract ErrorMessage : IEvent<string>

    /// Raised when a status message is encountered
    [<CLIEvent>]
    abstract StatusMessage : IEvent<string>

    /// Raised when a long status message is encountered
    [<CLIEvent>]
    abstract StatusMessageLong : IEvent<string seq>

    /// Raised when the IVimBuffer is being closed
    [<CLIEvent>]
    abstract Closed : IEvent<System.EventArgs>

    inherit IPropertyOwner

and IMode =

    /// Owning IVimBuffer
    abstract VimBuffer : IVimBuffer 

    /// What type of Mode is this
    abstract ModeKind : ModeKind

    /// Sequence of commands handled by the Mode.  
    abstract CommandNames : seq<KeyInputSet>

    /// Can the mode process this particular KeyIput at the current time
    abstract CanProcess : KeyInput -> bool

    /// Process the given KeyInput
    abstract Process : KeyInput -> ProcessResult

    /// Called when the mode is entered
    abstract OnEnter : ModeArgument -> unit

    /// Called when the mode is left
    abstract OnLeave : unit -> unit

    /// Called when the owning IVimBuffer is closed so that the mode can free up 
    /// any resources including event handlers
    abstract OnClose : unit -> unit


and INormalMode =

    /// Buffered input for the current command
    abstract Command : string 

    /// The ICommandRunner implementation associated with NormalMode
    abstract CommandRunner : ICommandRunner 

    /// Is in the middle of an operator pending 
    abstract IsOperatorPending : bool

    /// Is normal mode waiting for additional input on a command
    abstract IsWaitingForInput : bool

    /// Is normal mode in the middle of a character replace operation
    abstract IsInReplace : bool

    /// The IIncrementalSearch instance for normal mode
    abstract IncrementalSearch : IIncrementalSearch

    /// If we are a one-time normal mode, the mode kind we will return to
    abstract OneTimeMode : ModeKind option

    inherit IMode

and ICommandMode = 

    /// buffered input for the current command
    abstract Command : string

    /// Run the specified command
    abstract RunCommand : string -> unit

    inherit IMode

and IVisualMode = 

    /// True during the duration of an explicit caret move from within Visual Mode.  Will be 
    /// false in cases where the caret is moved by a non-Vim item such as the user clicking
    /// or a third party component repositioning the caret
    abstract InExplicitMove : bool

    /// The ICommandRunner implementation associated with NormalMode
    abstract CommandRunner : ICommandRunner 

    /// Asks Visual Mode to reset what it perceives to be the original selection.  Instead it 
    /// views the current selection as the original selection for entering the mode
    abstract SyncSelection : unit -> unit

    inherit IMode 
    
and IDisabledMode =
    
    /// Help message to display 
    abstract HelpMessage : string 

    inherit IMode

and IChangeTracker =
    
    abstract LastChange : RepeatableChange option

/// Represents a change which is repeatable 
and RepeatableChange =
    | CommandChange of CommandRunData
    | TextChange of string
    | LinkedChange of RepeatableChange * RepeatableChange

/// Responsible for calculating the new Span for a VisualMode change
type IVisualSpanCalculator =

    /// Calculate the new VisualSpan 
    abstract CalculateForTextView : textView:ITextView -> oldspan:VisualSpan -> VisualSpan

    /// Calculate the new VisualSpan for the the given point
    abstract CalculateForPoint : SnapshotPoint -> oldSpan:VisualSpan  -> VisualSpan


    <|MERGE_RESOLUTION|>--- conflicted
+++ resolved
@@ -1,1272 +1,1253 @@
-﻿#light
-
-namespace Vim
-open Microsoft.VisualStudio.Text
-open Microsoft.VisualStudio.Text.Editor
-open Microsoft.VisualStudio.Text.Operations
-open Microsoft.VisualStudio.Text.Outlining
-open Microsoft.VisualStudio.Utilities
-open System.Diagnostics
-
-type IStatusUtil =
-
-    /// Raised when there is a special status message that needs to be reported
-    abstract OnStatus : string -> unit
-
-    /// Raised when there is a long status message that needs to be reported
-    abstract OnStatusLong : string seq -> unit 
-
-    /// Raised when there is an error message that needs to be reported
-    abstract OnError : string -> unit 
-
-/// Abstracts away VsVim's interaction with the file system to facilitate testing
-type IFileSystem =
-
-    /// Set of environment variables considered when looking for VimRC paths
-    abstract EnvironmentVariables : list<string>
-
-    /// Set of file names considered (in preference order) when looking for vim rc files
-    abstract VimRcFileNames : list<string>
-    
-    /// Get the directories to probe for RC files
-    abstract GetVimRcDirectories : unit -> seq<string>
-
-    /// Get the file paths in preference order for vim rc files
-    abstract GetVimRcFilePaths : unit -> seq<string>
-
-    /// Attempts to load the contents of the .VimRC and return both the path the file
-    /// was loaded from and it's contents a
-    abstract LoadVimRc : unit -> (string * string[]) option
-
-    /// Attempt to read all of the lines from the given file 
-    abstract ReadAllLines : path:string -> string[] option
-
-/// Wraps an ITextUndoTransaction so we can avoid all of the null checks
-type IUndoTransaction =
-
-    /// Call when it completes
-    abstract Complete : unit -> unit
-
-    /// Cancels the transaction
-    abstract Cancel : unit -> unit
-
-    inherit System.IDisposable
-
-/// Wraps all of the undo and redo operations
-type IUndoRedoOperations = 
-
-    /// StatusUtil instance that is used to report errors
-    abstract StatusUtil : IStatusUtil
-
-    /// Undo the last "count" operations
-    abstract Undo : count:int -> unit
-
-    /// Redo the last "count" operations
-    abstract Redo : count:int -> unit
-
-    /// Creates an Undo Transaction
-    abstract CreateUndoTransaction : name:string -> IUndoTransaction
-
-[<RequireQualifiedAccess>]
-type MotionArgument = 
-    | None
-    | ConsiderCloseBrace
-
-/// Responsible for implementing all of the Motion information
-type ITextViewMotionUtil = 
-
-    /// ITextView associated with the ITextViewMotionUtil
-    abstract TextView : ITextView 
-
-    /// Left "count" characters
-    abstract CharLeft: int -> MotionData option
-
-    /// Right "count" characters
-    abstract CharRight: int -> MotionData option
-    
-    /// Forward to the next occurance of the specified char on the line
-    abstract ForwardChar : char -> int -> MotionData option
-
-    /// Handle the 't' motion.  Forward till the next occurrence of the specified character on
-    /// this line
-    abstract ForwardTillChar : char -> int -> MotionData option
-
-    /// Handle the 'F' motion.  Backward to the previous occurrence of the specified character
-    /// on this line
-    abstract BackwardChar : char -> int -> MotionData option
-
-    /// Handle the 'T' motion.  Backward till to the previous occurrence of the specified character
-    abstract BackwardTillChar : char -> int -> MotionData option
-        
-    /// Implement the w/W motion
-    abstract WordForward : WordKind -> int -> MotionData
-
-    /// Implement the b/B motion
-    abstract WordBackward : WordKind -> int -> MotionData 
-        
-    /// Implement the aw motion.  This is called once the a key is seen.
-    abstract AllWord : WordKind -> int -> MotionData
-
-    /// Implement the 'e' motion.  This goes to the end of the current word.  If we're
-    /// not currently on a word it will find the next word and then go to the end of that
-    abstract EndOfWord : WordKind -> int -> MotionData 
-    
-    /// Implement an end of line motion.  Typically in response to the $ key.  Even though
-    /// this motion deals with lines, it's still a character wise motion motion. 
-    abstract EndOfLine : int -> MotionData
-
-    /// Find the first non-whitespace character as the start of the span.  This is an exclusive
-    /// motion so be careful we don't go to far forward
-    abstract FirstNonWhitespaceOnLine : unit -> MotionData 
-
-    /// Find the last non-whitespace character on the line.  Count causes it to go "count" lines
-    /// down and perform the search
-    abstract LastNonWhitespaceOnLine : int -> MotionData
-
-    /// Move to the begining of the line.  Interestingly since this command is bound to the '0' it 
-    /// can't be associated with a count.  Doing a command like 30 binds as count 30 vs. count 3 
-    /// for command '0'
-    abstract BeginingOfLine : unit -> MotionData
-
-    /// Handle the lines down to first non-whitespace motion.  This is one of the motions which 
-    /// can accept a count of 0.
-    abstract LineDownToFirstNonWhitespace : int -> MotionData 
-
-    /// Handle the - motion
-    abstract LineUpToFirstNonWhitespace : int -> MotionData
-
-    /// Get the span of "count" lines upward careful not to run off the beginning of the
-    /// buffer.  Implementation of the "k" motion
-    abstract LineUp : int -> MotionData
-
-    /// Get the span of "count" lines downward careful not to run off the end of the
-    /// buffer.  Implementation of the "j" motion
-    abstract LineDown : int -> MotionData
-
-    /// Go to the specified line number or the first line if no line number is provided 
-    abstract LineOrFirstToFirstNonWhitespace : int option -> MotionData 
-
-    /// Go to the specified line number or the last line of no line number is provided
-    abstract LineOrLastToFirstNonWhitespace : int option -> MotionData 
-
-    /// Go to the "count - 1" line from the top of the visible window.  If the count exceeds
-    /// the number of visible lines it will end on the last visible line
-    abstract LineFromTopOfVisibleWindow : int option -> MotionData
-
-    /// Go to the "count -1" line from the bottom of the visible window.  If the count 
-    /// exceeds the number of visible lines it will end on the first visible line
-    abstract LineFromBottomOfVisibleWindow : int option -> MotionData
-
-    /// Go to the middle line in the visible window.  
-    abstract LineInMiddleOfVisibleWindow : unit -> MotionData
-
-    /// Count sentences forward
-    abstract SentenceForward : count:int -> MotionData
-
-    /// Count sentences backward 
-    abstract SentenceBackward : count:int -> MotionData
-
-    /// Gets count full sentences from the cursor.  If used on a blank line this will
-    /// not return a value
-    abstract SentenceFullForward : count:int -> MotionData
-
-    /// Count paragraphs forward
-    abstract ParagraphForward : count:int -> MotionData
-
-    /// Count pargraphs backwards
-    abstract ParagraphBackward : count:int -> MotionData
-
-    /// Get count full sentences from the cursor.  
-    abstract ParagraphFullForward : count:int -> MotionData
-
-    /// Forward a section in the editor
-    abstract SectionForward : MotionArgument -> count:int -> MotionData
-
-    /// Backward a section in the editor or to an open brace
-    abstract SectionBackwardOrOpenBrace : count:int -> MotionData
-    
-    /// Backward a section in the editor or to a close brace
-    abstract SectionBackwardOrCloseBrace : count:int -> MotionData
-
-type ModeKind = 
-    | Normal = 1
-    | Insert = 2
-    | Command = 3
-    | VisualCharacter = 4
-    | VisualLine = 5
-    | VisualBlock = 6 
-    | Replace = 7
-
-    // Mode when Vim is disabled via the user
-    | Disabled = 42
-
-[<RequireQualifiedAccess>]
-type VisualKind =
-    | Character
-    | Line
-    | Block
-    with 
-    static member ofModeKind kind = 
-        match kind with 
-        | ModeKind.VisualBlock -> VisualKind.Block |> Some
-        | ModeKind.VisualLine -> VisualKind.Line |> Some
-        | ModeKind.VisualCharacter -> VisualKind.Character |> Some
-        | _ -> None
-
-/// The actual command name.  This is a wrapper over the collection of KeyInput 
-/// values which make up a command name.  
-///
-/// The intent of this type is that two values are equal if the sequence of 
-/// KeyInputs are Equal.  So a OneKeyInput can be equal to a ManyKeyInputs if the
-/// have the same values
-///
-/// It is not possible to simple store this as a string as it is possible, and 
-/// in fact likely due to certain virtual key codes which are unable to be mapped,
-/// for KeyInput values will map to a single char.  Hence to maintain proper semantics
-/// we have to use KeyInput values directly.
-[<CustomEquality; CustomComparison>]
-[<DebuggerDisplay("{ToString(),nq}")>]
-type KeyInputSet =
-    | Empty
-    | OneKeyInput of KeyInput
-    | TwoKeyInputs of KeyInput * KeyInput
-    | ManyKeyInputs of KeyInput list
-    with 
-
-    /// Returns the first KeyInput if preseent
-    member x.FirstKeyInput = 
-        match x with 
-        | Empty -> None
-        | OneKeyInput(ki) -> Some ki
-        | TwoKeyInputs(ki,_) -> Some ki
-        | ManyKeyInputs(list) -> ListUtil.tryHeadOnly list
-
-    /// Get the list of KeyInput which represent this KeyInputSet
-    member x.KeyInputs =
-        match x with 
-        | Empty -> List.empty
-        | OneKeyInput(ki) -> [ki]
-        | TwoKeyInputs(k1,k2) -> [k1;k2]
-        | ManyKeyInputs(list) -> list
-
-    /// A string representation of the name.  It is unreliable to use this for anything
-    /// other than display as two distinct KeyInput values can map to a single char
-    member x.Name = x.KeyInputs |> Seq.map (fun ki -> ki.Char) |> StringUtil.ofCharSeq
-
-    /// Length of the contained KeyInput's
-    member x.Length =
-        match x with
-        | Empty -> 0
-        | OneKeyInput(_) -> 1
-        | TwoKeyInputs(_) -> 2
-        | ManyKeyInputs(list) -> list.Length
-
-    /// Add a KeyInput to the end of this KeyInputSet and return the 
-    /// resulting value
-    member x.Add (ki) =
-        match x with 
-        | Empty -> OneKeyInput ki
-        | OneKeyInput(previous) -> TwoKeyInputs(previous,ki)
-        | TwoKeyInputs(p1,p2) -> ManyKeyInputs [p1;p2;ki]
-        | ManyKeyInputs(list) -> ManyKeyInputs (list @ [ki])
-
-    /// Does the name start with the given KeyInputSet
-    member x.StartsWith (targetName:KeyInputSet) = 
-        match targetName,x with
-        | Empty, _ -> true
-        | OneKeyInput(leftKi), OneKeyInput(rightKi) ->  leftKi = rightKi
-        | OneKeyInput(leftKi), TwoKeyInputs(rightKi,_) -> leftKi = rightKi
-        | _ -> 
-            let left = targetName.KeyInputs 
-            let right = x.KeyInputs
-            if left.Length < right.Length then
-                SeqUtil.contentsEqual (left |> Seq.ofList) (right |> Seq.ofList |> Seq.take left.Length)
-            else false
-
-    override x.GetHashCode() = 
-        match x with
-        | Empty -> 1
-        | OneKeyInput(ki) -> ki.GetHashCode()
-        | TwoKeyInputs(k1,k2) -> k1.GetHashCode() ^^^ k2.GetHashCode()
-        | ManyKeyInputs(list) -> 
-            list 
-            |> Seq.ofList
-            |> Seq.map (fun ki -> ki.GetHashCode())
-            |> Seq.sum
-
-    override x.Equals(yobj) =
-        match yobj with
-        | :? KeyInputSet as y -> 
-            match x,y with
-            | OneKeyInput(left),OneKeyInput(right) -> left = right
-            | TwoKeyInputs(l1,l2),TwoKeyInputs(r1,r2) -> l1 = r1 && l2 = r2
-            | _ -> ListUtil.contentsEqual x.KeyInputs y.KeyInputs
-        | _ -> false
-
-    static member op_Equality(this,other) = System.Collections.Generic.EqualityComparer<KeyInputSet>.Default.Equals(this,other)
-    static member op_Inequality(this,other) = not (System.Collections.Generic.EqualityComparer<KeyInputSet>.Default.Equals(this,other))
-
-    override x.ToString() =
-        x.KeyInputs
-        |> Seq.map (fun ki ->
-            if ki.Key = VimKey.NotWellKnown then ki.Char.ToString()
-            else System.String.Format("<{0}>", ki.Key)  )
-        |> StringUtil.ofStringSeq
-
-    interface System.IComparable with
-        member x.CompareTo yobj = 
-            match yobj with
-            | :? KeyInputSet as y -> 
-                let rec inner (left:KeyInput list) (right:KeyInput list) =
-                    if left.IsEmpty && right.IsEmpty then 0
-                    elif left.IsEmpty then -1
-                    elif right.IsEmpty then 1
-                    elif left.Head < right.Head then -1
-                    elif left.Head > right.Head then 1
-                    else inner (List.tail left) (List.tail right)
-                inner x.KeyInputs y.KeyInputs
-            | _ -> failwith "Cannot compare values of different types"
-
-module KeyInputSetUtil =
-
-    let ofSeq sequence = 
-        match Seq.length sequence with
-        | 0 -> KeyInputSet.Empty
-        | 1 -> KeyInputSet.OneKeyInput (Seq.nth 0 sequence)
-        | 2 -> KeyInputSet.TwoKeyInputs ((Seq.nth 0 sequence),(Seq.nth 1 sequence))
-        | _ -> sequence |> List.ofSeq |> KeyInputSet.ManyKeyInputs 
-
-    let ofList list = 
-        match list with
-        | [] -> KeyInputSet.Empty
-        | [ki] -> KeyInputSet.OneKeyInput ki
-        | _ -> 
-            match list.Length with
-            | 2 -> KeyInputSet.TwoKeyInputs ((List.nth list 0),(List.nth list 1))
-            | _ -> KeyInputSet.ManyKeyInputs list
-
-    let ofChar c = c |> KeyInputUtil.CharToKeyInput |> OneKeyInput
-
-[<RequireQualifiedAccess>]
-type ModeArgument =
-    | None
-    /// Used for transitions from Visual Mode directly to Command mode
-    | FromVisual 
-    /// When the given mode is to execute a single command then return to 
-    /// the previous mode.  The provided mode kind is the value which needs
-    /// to be switched to upon completion of the command
-    | OneTimeCommand of ModeKind
-
-type ModeSwitch =
-    | NoSwitch
-    | SwitchMode of ModeKind
-    | SwitchModeWithArgument of ModeKind * ModeArgument
-    | SwitchPreviousMode 
-
-[<RequireQualifiedAccess>]
-type CommandResult =   
-    | Completed  of ModeSwitch
-    | Error of string
-
-[<RequireQualifiedAccess>]
-type LongCommandResult =
-    | Finished of CommandResult
-    | Cancelled
-    | NeedMoreInput of (KeyInput -> LongCommandResult)
-
-[<RequireQualifiedAccess>]
-type VisualSpan =
-    | Single of VisualKind * SnapshotSpan
-    | Multiple of VisualKind * NormalizedSnapshotSpanCollection
-    with
-    member x.VisualKind = 
-        match x with
-        | Single(kind,_) -> kind
-        | Multiple(kind,_) -> kind
-
-/// Information about the attributes of Command
-[<System.Flags>]
-type CommandFlags =
-    | None = 0x0
-    /// Relates to the movement of the cursor
-    | Movement = 0x1
-    /// A Command which can be repeated
-    | Repeatable = 0x2
-    /// A Command which should not be considered when looking at last changes
-    | Special = 0x4
-    /// Can handle the escape key if provided as part of a Motion or Long command extra
-    /// input
-    | HandlesEscape = 0x8
-    /// For the purposes of change repeating the command is linked with the following
-    /// text change
-    | LinkedWithNextTextChange = 0x10
-    /// For Visual Mode commands which should reset the cursor to the original point
-    /// after completing
-    | ResetCaret = 0x20
-
-/// Representation of commands within Vim.  
-[<DebuggerDisplay("{ToString(),nq}")>]
-type Command = 
-    
-    /// Represents a Command which has no motion modifiers.  The  delegate takes 
-    /// an optional count and a Register.  If unspecified the default register
-    /// will be used
-    | SimpleCommand of KeyInputSet * CommandFlags * (int option -> Register -> CommandResult)
-
-    /// Represents a Command prefix which has an associated motion.  The delegate takes
-    /// an optional count, a Register and a MotionData value.  If unspecified the default
-    /// register will be used
-    | MotionCommand of KeyInputSet * CommandFlags * (int option -> Register -> MotionData -> CommandResult)
-
-    /// Represents a command which has a Name but then has additional unspecified input
-    /// which needs to be dealt with specially by the command.  These commands are not
-    /// repeatable.  
-    | LongCommand of KeyInputSet * CommandFlags * (int option -> Register -> LongCommandResult) 
-
-    /// Represents a command which has a name and relies on the Visual Mode Span to 
-    /// execute the command
-    | VisualCommand of KeyInputSet * CommandFlags * VisualKind * (int option -> Register -> VisualSpan -> CommandResult) 
-
-    with 
-
-    /// The raw command inputs
-    member x.KeyInputSet = 
-        match x with
-        | SimpleCommand(value,_,_ ) -> value
-        | MotionCommand(value,_,_) -> value
-        | LongCommand(value,_,_) -> value
-        | VisualCommand(value,_,_,_) -> value
-
-    /// The kind of the Command
-    member x.CommandFlags =
-        match x with
-        | SimpleCommand(_,value,_ ) -> value
-        | MotionCommand(_,value,_) -> value
-        | LongCommand(_,value,_) -> value
-        | VisualCommand(_,value,_,_) -> value
-
-    /// Is the Repeatable flag set
-    member x.IsRepeatable = Utils.IsFlagSet x.CommandFlags CommandFlags.Repeatable
-
-    /// Is the HandlesEscape flag set
-    member x.HandlesEscape = Utils.IsFlagSet x.CommandFlags CommandFlags.HandlesEscape
-
-    /// Is the Movement flag set
-    member x.IsMovement = Utils.IsFlagSet x.CommandFlags CommandFlags.Movement
-
-    /// Is the Special flag set
-    member x.IsSpecial = Utils.IsFlagSet x.CommandFlags CommandFlags.Special
-
-    override x.ToString() = System.String.Format("{0} -> {1}", x.KeyInputSet, x.CommandFlags)
-
-/// Context on how the motion is being used.  Several motions (]] for example)
-/// change behavior based on how they are being used
-[<RequireQualifiedAccess>]
-type MotionUse =
-    | Movement
-    | AfterOperator
-
-type MotionFunction = MotionUse -> int option -> MotionData option
-
-type ComplexMotionResult =
-    /// Enough input was provided to produce a simple motion style function
-    | Finished of MotionFunction 
-    | Cancelled
-    | Error of string
-    | NeedMoreInput of (KeyInput -> ComplexMotionResult)
-
-/// Represents the types of MotionCommands which exist
-type MotionCommand = 
-
-    /// Simple motion which comprises of a single KeyInput and a function which given 
-    /// a start point and count will produce the motion.  None is returned in the 
-    /// case the motion is not valid
-    | SimpleMotionCommand of KeyInputSet * MotionFunction
-
-    /// Complex motion commands take more than one KeyInput to complete.  For example 
-    /// the f,t,F and T commands all require at least one additional input.  The bool
-    /// in the middle of the tuple indicates whether or not the motion can be 
-    /// used as a cursor movement operation  
-    | ComplexMotionCommand of KeyInputSet * bool * ( unit -> ComplexMotionResult )
-
-    with
-
-    member x.KeyInputSet = 
-        match x with
-        | SimpleMotionCommand(name,_) -> name
-        | ComplexMotionCommand(name,_,_) -> name
-
-type MotionRunData = {
-    MotionCommand : MotionCommand;
-    Count : int option
-    MotionFunction : MotionFunction
-}
-
-/// The information about the particular run of a Command
-type CommandRunData = {
-    Command : Command;
-    Register : Register;
-    Count : int option;
-
-    /// For commands which took a motion this will hold the relevant information
-    /// on how the motion was ran
-    MotionRunData : MotionRunData option
-
-    /// For visual commands this holds the relevant span information
-    VisualRunData : VisualSpan option
-}
-
-type MotionResult = 
-    | Complete of MotionData * MotionRunData
-    | NeedMoreInput of (KeyInput -> MotionResult)
-    | Error of string
-    | Cancelled
-
-/// Holds the data which is global to all IMotionCapture instances
-type IMotionCaptureGlobalData =
-
-    /// Motion function used with the last f, F, t or T motion.  The 
-    // first item in the tuple is the forward version and the second item
-    // is the backwards version
-    abstract LastCharSearch : (MotionFunction * MotionFunction) option with get,set
-
-/// Responsible for capturing motions on a given ITextView
-type IMotionCapture =
-
-    /// Associated ITextView
-    abstract TextView : ITextView
-    
-    /// Set of supported MotionCommand
-    abstract MotionCommands : seq<MotionCommand>
-
-    /// Get the motion starting with the given KeyInput
-    abstract GetMotion : KeyInput -> int option -> MotionResult
-
-module CommandUtil = 
-
-    let CountOrDefault opt = 
-        match opt with 
-        | Some(count) -> count
-        | None -> 1
-
-/// Represents the types of actions which are taken when an ICommandRunner is presented
-/// with a KeyInput to run
-type RunKeyInputResult = 
-    
-    /// Ran a command which produced the attached result.  
-    | CommandRan of CommandRunData * ModeSwitch
-
-    /// Command was cancelled
-    | CommandCancelled 
-
-    /// Command ran but resulted in an error
-    | CommandErrored of CommandRunData * string
-
-    /// More input is needed to determine if there is a matching command or not
-    | NeedMoreKeyInput 
-
-    /// The ICommandRunner was asked to process a KeyInput when it was already in
-    /// the middle of processing one.  This KeyInput was hence ignored
-    | NestedRunDetected
-
-    /// No command which matches the given input
-    | NoMatchingCommand 
-
-/// Represents the different states of the ICommandRunner with respect to running a Command
-type CommandRunnerState =
-
-    /// This is the start state.  No input is on the queue and there is no interesting state
-    | NoInput
-
-    /// At least one KeyInput was run but it was not enough to disambiguate which Command to 
-    /// run.  
-    | NotEnoughInput
-
-    /// There exist many pairs of commands where one is a Motion and another is a Simple command
-    /// where the name of the Motion is a prefix of the Simple command.  The MotionCommand is 
-    /// captured in the first item of the tuple and all other commands with a matching prefix are
-    /// captured in the list
-    | NotEnoughMatchingPrefix of Command * Command list
-
-    /// Waiting for a Motion or Long Command to complete.  Enough input is present to determine this
-    /// is the command to execute but not enough to complete the execution of the command
-    | NotFinishWithCommand of Command
-
-/// Responsible for managing a set of Commands and running them
-type ICommandRunner =
-    
-    /// Set of Commands currently supported
-    abstract Commands : Command seq
-
-    /// Current state of the ICommandRunner
-    abstract State : CommandRunnerState
-
-    /// True if waiting on more input
-    abstract IsWaitingForMoreInput : bool
-
-    /// Add a Command.  If there is already a Command with the same name an exception will
-    /// be raised
-    abstract Add : Command -> unit
-
-    /// Remove a command with the specified name
-    abstract Remove : KeyInputSet -> unit
-
-    /// Process the given KeyInput.  If the command completed it will return a result.  A
-    /// None value implies more input is needed to finish the operation
-    abstract Run : KeyInput -> RunKeyInputResult
-
-    /// If currently waiting for more input on a Command, reset to the 
-    /// initial state
-    abstract ResetState : unit -> unit
-
-    /// Raised when a command is successfully run
-    [<CLIEvent>]
-    abstract CommandRan : IEvent<CommandRunData * CommandResult>
-
-/// Modes for a key remapping
-type KeyRemapMode =
-    | Normal 
-    | Visual 
-    | Select 
-    | OperatorPending 
-    | Insert 
-    | Command 
-    | Language 
-
-type KeyMappingResult =
-
-    /// No mapping exists 
-    | NoMapping 
-
-    /// Mapped to the specified KeyInputSet
-    | Mapped of KeyInputSet 
-
-    /// The mapping encountered a recursive element that had to be broken 
-    | RecursiveMapping of KeyInputSet
-
-    /// More input is needed to resolve this mapping
-    | MappingNeedsMoreInput
-
-/// Manages the key map for Vim.  Responsible for handling all key remappings
-type IKeyMap =
-
-    /// Get the mapping for the provided KeyInput for the given mode.  If no mapping exists
-    /// then a sequence of a single element containing the passed in key will be returned.  
-    /// If a recursive mapping is detected it will not be persued and treated instead as 
-    /// if the recursion did not exist
-    abstract GetKeyMapping : KeyInputSet -> KeyRemapMode -> KeyMappingResult
-
-    /// Map the given key sequence without allowing for remaping
-    abstract MapWithNoRemap : lhs:string -> rhs:string -> KeyRemapMode -> bool
-
-    /// Map the given key sequence allowing for a remap 
-    abstract MapWithRemap : lhs:string -> rhs:string -> KeyRemapMode -> bool
-
-    /// Unmap the specified key sequence for the specified mode
-    abstract Unmap : lhs:string -> KeyRemapMode -> bool
-
-    /// Clear the Key mappings for the specified mode
-    abstract Clear : KeyRemapMode -> unit
-
-    /// Clear the Key mappings for all modes
-    abstract ClearAll : unit -> unit
-
-type IMarkMap =
-    abstract IsLocalMark : char -> bool
-    abstract GetLocalMark : ITextBuffer -> char -> VirtualSnapshotPoint option
-
-    /// Setup a local mark for the given SnapshotPoint
-    abstract SetLocalMark : SnapshotPoint -> char -> unit
-    abstract GetMark : ITextBuffer -> char -> VirtualSnapshotPoint option
-    abstract SetMark : SnapshotPoint -> char -> unit
-
-    /// Get the ITextBuffer to which this global mark points to 
-    abstract GetGlobalMarkOwner : char -> ITextBuffer option
-
-    /// Get the current value of the specified global mark
-    abstract GetGlobalMark : char -> VirtualSnapshotPoint option
-
-    /// Get all of the local marks for the buffer
-    abstract GetLocalMarks : ITextBuffer -> (char * VirtualSnapshotPoint) seq
-
-    /// Get all of the available global marks
-    abstract GetGlobalMarks : unit -> (char * VirtualSnapshotPoint) seq
-
-    /// Delete the specified local mark on the ITextBuffer
-    abstract DeleteLocalMark : ITextBuffer -> char -> bool
-    abstract DeleteAllMarks : unit -> unit
-
-/// Jump list information
-type IJumpList = 
-
-    /// Current jump
-    abstract Current : SnapshotPoint option
-
-    /// Get all of the jumps in the jump list.  Returns in order of most recent to oldest
-    abstract AllJumps : (SnapshotPoint option) seq 
-
-    /// Move to the previous point in the jump list
-    abstract MovePrevious: unit -> bool
-
-    /// Move to the next point in the jump list
-    abstract MoveNext : unit -> bool
-
-    /// Add a given SnapshotPoint to the jump list
-    abstract Add : SnapshotPoint -> unit
-
-
-/// Map containing the various VIM registers
-type IRegisterMap = 
-    abstract DefaultRegisterName : char
-    abstract DefaultRegister : Register
-    abstract RegisterNames : seq<char>
-    abstract IsRegisterName : char -> bool
-    abstract GetRegister : char -> Register
-    
-/// Result of an individual search
-type SearchResult =
-    | SearchFound of SnapshotSpan
-    | SearchNotFound 
-
-[<System.Flags>]
-type SearchOptions = 
-    | None = 0x0
-
-    /// Consider the "ignorecase" option when doing the search
-    | AllowIgnoreCase = 0x1
-
-    /// Consider the "smartcase" option when doing the search
-    | AllowSmartCase = 0x2
-
-[<RequireQualifiedAccess>]
-type SearchText =
-    | Pattern of string
-    | WholeWord of string
-    | StraightText of string
-    with 
-
-    member x.RawText =
-        match x with
-        | Pattern(p) -> p
-        | WholeWord(p) -> p
-        | StraightText(p) -> p
-    
-    /// Is this a pattern
-    member x.IsPatternText = 
-        match x with
-        | Pattern(_) -> true
-        | WholeWord(_) -> false
-        | StraightText(_) -> false
-
-type SearchData = {
-    Text : SearchText;
-    Kind : SearchKind;
-    Options : SearchOptions
-}
-
-type SearchProcessResult =
-    | SearchComplete 
-    | SearchCancelled 
-    | SearchNeedMore
-
-/// Global information about searches within Vim
-type ISearchService = 
-
-    /// Last search performed
-    abstract LastSearch : SearchData with get, set
-
-    /// Raised when the LastSearch value changes
-    [<CLIEvent>]
-    abstract LastSearchChanged : IEvent<SearchData>
-
-    /// Find the next occurrence of the pattern in the buffer starting at the 
-    /// given SnapshotPoint
-    abstract FindNext : SearchData -> SnapshotPoint -> ITextStructureNavigator -> SnapshotSpan option
-
-    /// Find the next Nth occurrence of the pattern
-    abstract FindNextMultiple : SearchData -> SnapshotPoint -> ITextStructureNavigator -> count:int -> SnapshotSpan option
-
-type IIncrementalSearch = 
-    abstract InSearch : bool
-    abstract CurrentSearch : SearchData option
-
-    /// ISearchInformation instance this incremental search is associated with
-    abstract SearchService : ISearchService
-
-    /// The ITextStructureNavigator used for finding 'word' values in the ITextBuffer
-    abstract WordNavigator : ITextStructureNavigator
-
-    /// Processes the next piece of input.  Returns true when the incremental search operation is complete
-    abstract Process : KeyInput -> SearchProcessResult
-
-    /// Called when a search is about to begin
-    abstract Begin : SearchKind -> unit
-
-    [<CLIEvent>]
-    abstract CurrentSearchUpdated : IEvent<SearchData * SearchResult>
-
-    [<CLIEvent>]
-    abstract CurrentSearchCompleted : IEvent<SearchData * SearchResult>
-
-    [<CLIEvent>]
-    abstract CurrentSearchCancelled : IEvent<SearchData>
-
-type ProcessResult = 
-    | Processed
-    | ProcessNotHandled
-    | SwitchMode of ModeKind
-    | SwitchModeWithArgument of ModeKind * ModeArgument
-    | SwitchPreviousMode
-    with
-    static member OfModeSwitch mode =
-        match mode with
-        | ModeSwitch.NoSwitch -> ProcessResult.Processed
-        | ModeSwitch.SwitchMode(kind) -> ProcessResult.SwitchMode kind
-        | ModeSwitch.SwitchModeWithArgument(kind,arg) -> ProcessResult.SwitchModeWithArgument (kind,arg)
-        | ModeSwitch.SwitchPreviousMode -> ProcessResult.SwitchPreviousMode
-
-    // Is this any type of mode switch
-    member x.IsAnySwitch =
-        match x with
-        | Processed -> false
-        | ProcessNotHandled -> false
-        | SwitchMode(_) -> true
-        | SwitchModeWithArgument(_,_) -> true
-        | SwitchPreviousMode -> true
-
-type SettingKind =
-    | NumberKind
-    | StringKind    
-    | ToggleKind
-
-type SettingValue =
-    | NoValue 
-    | NumberValue of int
-    | StringValue of string
-    | ToggleValue of bool
-    | CalculatedValue of (unit -> SettingValue)
-
-    /// Get the AggregateValue of the SettingValue.  This will dig through any CalculatedValue
-    /// instances and return the actual value
-    member x.AggregateValue = 
-
-        let rec digThrough value = 
-            match value with 
-            | CalculatedValue(func) -> digThrough (func())
-            | _ -> value
-        digThrough x
-
-[<DebuggerDisplay("{Name}={Value}")>]
-type Setting = {
-    Name : string
-    Abbreviation : string
-    Kind : SettingKind
-    DefaultValue : SettingValue
-    Value : SettingValue
-    IsGlobal : bool
-} with 
-
-    member x.AggregateValue = x.Value.AggregateValue
-
-    /// Is the setting value currently set to the default value
-    member x.IsValueDefault = 
-        match x.Value with
-        | NoValue -> true
-        | _ -> false
-
-module GlobalSettingNames = 
-
-    let CaretOpacityName = "vsvimcaret"
-    let DoubleEscapeName = "vsvimdoubleescape"
-    let HighlightSearchName = "hlsearch"
-    let IgnoreCaseName = "ignorecase"
-    let MagicName = "magic"
-    let ScrollOffsetName = "scrolloff"
-    let SelectionName = "selection"
-    let ShiftWidthName = "shiftwidth"
-    let SmartCaseName = "smartcase"
-    let StartOfLineName = "startofline"
-    let TabStopName = "tabstop"
-<<<<<<< HEAD
-    let TildeOpName = "tildeop"
-=======
-    let SmartCaseName = "smartcase"
-    let VisualBellName = "visualbell"
-    let VirtualEditName = "virtualedit"
-    let SelectionName = "selection"
-    let ScrollOffsetName = "scrolloff"
-    let CaretOpacityName = "vsvimcaret"
->>>>>>> e378cb37
-    let VimRcName = "vimrc"
-    let VimRcPathsName = "vimrcpaths"
-    let VirtualEditName = "virtualedit"
-    let VisualBellName = "visualbell"
-
-module LocalSettingNames =
-    
-    let ScrollName = "scroll"
-    let NumberName = "number"
-    let CursorLineName = "cursorline"
-
-/// Represent the setting supported by the Vim implementation.  This class **IS** mutable
-/// and the values will change.  Setting names are case sensitive but the exposed property
-/// names tend to have more familiar camel case names
-type IVimSettings =
-
-    /// Returns a sequence of all of the settings and values
-    abstract AllSettings : Setting seq
-
-    /// Try and set a setting to the passed in value.  This can fail if the value does not 
-    /// have the correct type.  The provided name can be the full name or abbreviation
-    abstract TrySetValue : settingName:string -> value:SettingValue -> bool
-
-    /// Try and set a setting to the passed in value which originates in string form.  This 
-    /// will fail if the setting is not found or the value cannot be converted to the appropriate
-    /// value
-    abstract TrySetValueFromString : settingName:string -> strValue:string -> bool
-
-    /// Get the value for the named setting.  The name can be the full setting name or an 
-    /// abbreviation
-    abstract GetSetting : settingName:string -> Setting option
-
-    /// Raised when a Setting changes
-    [<CLIEvent>]
-    abstract SettingChanged : IEvent<Setting>
-
-and IVimGlobalSettings = 
-
-    abstract IgnoreCase : bool with get, set
-    abstract ShiftWidth : int with get, set
-    abstract StartOfLine : bool with get, set
-
-    /// Opacity of the caret.  This must be an integer between values 0 and 100 which
-    /// will be converted into a double for the opacity of the caret
-    abstract CaretOpacity : int with get, set
-
-    /// Affects behavior of <ESC> in Insert Mode.  <ESC> is overloaded some environments to be both 
-    /// an exit of Insert mode and a dismisser of intellisense.  The default behavior of insert 
-    /// mode is to dismiss intellisense and enter normal mode.  When this option is set it will 
-    /// just dismiss intellisense
-    abstract DoubleEscape:bool with get,set
-
-    /// Whether or not to highlight previous search patterns matching cases
-    abstract HighlightSearch : bool with get,set
-
-    /// Whether or not the magic option is set
-    abstract Magic : bool with get,set
-
-    /// Is the onemore option inside of VirtualEdit set
-    abstract IsVirtualEditOneMore : bool with get
-
-    /// Controls how many spaces a tab counts for.  
-    abstract TabStop : int with get,set
-
-    /// Controls the behavior of ~ in normal mode
-    abstract TildeOp : bool with get,set
-
-    /// Holds the scroll offset value which is the number of lines to keep visible
-    /// above the cursor after a move operation
-    abstract ScrollOffset : int with get,set
-
-    /// Holds the Selection option
-    abstract Selection : string with get,set
-
-<<<<<<< HEAD
-    /// Overrides the IgnoreCase setting in certain cases if the pattern contains
-    /// any upper case letters
-    abstract SmartCase : bool with get,set
-
-=======
->>>>>>> e378cb37
-    /// Retrieves the location of the loaded VimRC file.  Will be the empty string if the load 
-    /// did not succeed or has not been tried
-    abstract VimRc : string with get, set
-
-    /// Set of paths considered when looking for a .vimrc file.  Will be the empty string if the 
-    /// load has not been attempted yet
-    abstract VimRcPaths : string with get, set
-
-    /// Holds the VirtualEdit string.  
-    abstract VirtualEdit : string with get,set
-
-    /// Whether or not to use a visual indicator of errors instead of a beep
-    abstract VisualBell : bool with get,set
-
-    abstract DisableCommand: KeyInput;
-
-    inherit IVimSettings
-
-/// Settings class which is local to a given IVimBuffer.  This will hide the work of merging
-/// global settings with non-global ones
-and IVimLocalSettings =
-
-    /// Return the handle to the global IVimSettings instance
-    abstract GlobalSettings : IVimGlobalSettings
-
-    abstract Scroll : int with get,set
-
-    /// Whether or not to highlight the line the cursor is on
-    abstract CursorLine : bool with get,set
-
-    inherit IVimSettings
-
-/// Vim instance.  Global for a group of buffers
-and IVim =
-    abstract VimHost : IVimHost
-    abstract MarkMap : IMarkMap
-    abstract RegisterMap : IRegisterMap
-    abstract Settings : IVimGlobalSettings
-
-    /// IKeyMap for this IVim instance
-    abstract KeyMap : IKeyMap
-
-    /// IChangeTracker for this IVim instance
-    abstract ChangeTracker : IChangeTracker
-
-    /// ISearchService for this IVim instance
-    abstract SearchService : ISearchService
-
-    /// Is the VimRc loaded
-    abstract IsVimRcLoaded : bool
-
-    /// Create an IVimBuffer for the given IWpfTextView
-    abstract CreateBuffer : ITextView -> IVimBuffer
-
-    /// Get the IVimBuffer associated with the given view
-    abstract GetBuffer : ITextView -> IVimBuffer option
-
-    /// Get or create an IVimBuffer for the given IWpfTextView
-    abstract GetOrCreateBuffer : ITextView -> IVimBuffer
-
-    /// Get the IVimBuffer associated with the given view
-    abstract GetBufferForBuffer : ITextBuffer -> IVimBuffer option
-
-    /// Remove the IVimBuffer associated with the given view.  This will not actually close
-    /// the IVimBuffer but instead just removes it's association with the given view
-    abstract RemoveBuffer : ITextView -> bool
-
-    /// Load the VimRc file.  If the file was previously, a new load will be attempted
-    abstract LoadVimRc : IFileSystem -> createViewFunc:(unit -> ITextView) -> bool
-
-/// Main interface for the Vim editor engine so to speak. 
-and IVimBuffer =
-
-    /// Name of the buffer.  Used for items like Marks
-    abstract Name : string
-
-    /// View of the file
-    abstract TextView : ITextView
-
-    /// Underyling ITextBuffer Vim is operating under
-    abstract TextBuffer : ITextBuffer
-
-    /// Current ITextSnapshot of the ITextBuffer
-    abstract TextSnapshot : ITextSnapshot
-
-    /// Buffered KeyInput list.  When a key remapping has multiple source elements the input 
-    /// is buffered until it is completed or the ambiguity is removed.  
-    abstract BufferedRemapKeyInputs : KeyInput list
-
-    /// Owning IVim instance
-    abstract Vim : IVim
-
-    /// Associated IMarkMap
-    abstract MarkMap : IMarkMap
-
-    /// Jump list
-    abstract JumpList : IJumpList
-
-    /// ModeKind of the current IMode in the buffer
-    abstract ModeKind : ModeKind
-
-    /// Current mode of the buffer
-    abstract Mode : IMode
-
-    /// Whether or not the IVimBuffer is currently processing input
-    abstract IsProcessingInput : bool
-
-    abstract NormalMode : INormalMode 
-    abstract CommandMode : ICommandMode 
-    abstract DisabledMode : IDisabledMode
-    abstract VisualLineMode : IVisualMode
-    abstract VisualBlockMode : IVisualMode
-    abstract VisualCharacterMode : IVisualMode
-    abstract InsertMode : IMode
-    abstract ReplaceMode : IMode
-
-    /// Sequence of available Modes
-    abstract AllModes : seq<IMode>
-
-    abstract Settings : IVimLocalSettings
-    abstract RegisterMap : IRegisterMap
-
-    abstract GetRegister : char -> Register
-
-    /// Get the specified Mode
-    abstract GetMode : ModeKind -> IMode
-    
-    /// Process the KeyInput and return whether or not the input was completely handled
-    abstract Process : KeyInput -> bool
-
-    /// Can the passed in KeyInput be consumed by the current state of IVimBuffer.  The
-    /// provided KeyInput will participate in remapping based on the current mode
-    abstract CanProcess: KeyInput -> bool
-
-    /// Switch the current mode to the provided value
-    abstract SwitchMode : ModeKind -> ModeArgument -> IMode
-
-    /// Switch the buffer back to the previous mode which is returned
-    abstract SwitchPreviousMode : unit -> IMode
-
-    /// Called when the view is closed and the IVimBuffer should uninstall itself
-    /// and it's modes
-    abstract Close : unit -> unit
-    
-    /// Raised when the mode is switched
-    [<CLIEvent>]
-    abstract SwitchedMode : IEvent<IMode>
-
-    /// Raised when a key is processed.  This is raised when the KeyInput is actually
-    /// processed by Vim not when it is received.  
-    ///
-    /// Typically these occur back to back.  One example of where it does not though is 
-    /// the case of a key remapping where the source mapping contains more than one key.  
-    /// In this case the input is buffered until the second key is read and then the 
-    /// inputs are processed
-    [<CLIEvent>]
-    abstract KeyInputProcessed : IEvent<KeyInput * ProcessResult>
-
-    /// Raised when a KeyInput is received by the buffer
-    [<CLIEvent>]
-    abstract KeyInputReceived : IEvent<KeyInput>
-
-    /// Raised when a key is received but not immediately processed.  Occurs when a
-    /// key remapping has more than one source key strokes
-    [<CLIEvent>]
-    abstract KeyInputBuffered : IEvent<KeyInput>
-
-    /// Raised when an error is encountered
-    [<CLIEvent>]
-    abstract ErrorMessage : IEvent<string>
-
-    /// Raised when a status message is encountered
-    [<CLIEvent>]
-    abstract StatusMessage : IEvent<string>
-
-    /// Raised when a long status message is encountered
-    [<CLIEvent>]
-    abstract StatusMessageLong : IEvent<string seq>
-
-    /// Raised when the IVimBuffer is being closed
-    [<CLIEvent>]
-    abstract Closed : IEvent<System.EventArgs>
-
-    inherit IPropertyOwner
-
-and IMode =
-
-    /// Owning IVimBuffer
-    abstract VimBuffer : IVimBuffer 
-
-    /// What type of Mode is this
-    abstract ModeKind : ModeKind
-
-    /// Sequence of commands handled by the Mode.  
-    abstract CommandNames : seq<KeyInputSet>
-
-    /// Can the mode process this particular KeyIput at the current time
-    abstract CanProcess : KeyInput -> bool
-
-    /// Process the given KeyInput
-    abstract Process : KeyInput -> ProcessResult
-
-    /// Called when the mode is entered
-    abstract OnEnter : ModeArgument -> unit
-
-    /// Called when the mode is left
-    abstract OnLeave : unit -> unit
-
-    /// Called when the owning IVimBuffer is closed so that the mode can free up 
-    /// any resources including event handlers
-    abstract OnClose : unit -> unit
-
-
-and INormalMode =
-
-    /// Buffered input for the current command
-    abstract Command : string 
-
-    /// The ICommandRunner implementation associated with NormalMode
-    abstract CommandRunner : ICommandRunner 
-
-    /// Is in the middle of an operator pending 
-    abstract IsOperatorPending : bool
-
-    /// Is normal mode waiting for additional input on a command
-    abstract IsWaitingForInput : bool
-
-    /// Is normal mode in the middle of a character replace operation
-    abstract IsInReplace : bool
-
-    /// The IIncrementalSearch instance for normal mode
-    abstract IncrementalSearch : IIncrementalSearch
-
-    /// If we are a one-time normal mode, the mode kind we will return to
-    abstract OneTimeMode : ModeKind option
-
-    inherit IMode
-
-and ICommandMode = 
-
-    /// buffered input for the current command
-    abstract Command : string
-
-    /// Run the specified command
-    abstract RunCommand : string -> unit
-
-    inherit IMode
-
-and IVisualMode = 
-
-    /// True during the duration of an explicit caret move from within Visual Mode.  Will be 
-    /// false in cases where the caret is moved by a non-Vim item such as the user clicking
-    /// or a third party component repositioning the caret
-    abstract InExplicitMove : bool
-
-    /// The ICommandRunner implementation associated with NormalMode
-    abstract CommandRunner : ICommandRunner 
-
-    /// Asks Visual Mode to reset what it perceives to be the original selection.  Instead it 
-    /// views the current selection as the original selection for entering the mode
-    abstract SyncSelection : unit -> unit
-
-    inherit IMode 
-    
-and IDisabledMode =
-    
-    /// Help message to display 
-    abstract HelpMessage : string 
-
-    inherit IMode
-
-and IChangeTracker =
-    
-    abstract LastChange : RepeatableChange option
-
-/// Represents a change which is repeatable 
-and RepeatableChange =
-    | CommandChange of CommandRunData
-    | TextChange of string
-    | LinkedChange of RepeatableChange * RepeatableChange
-
-/// Responsible for calculating the new Span for a VisualMode change
-type IVisualSpanCalculator =
-
-    /// Calculate the new VisualSpan 
-    abstract CalculateForTextView : textView:ITextView -> oldspan:VisualSpan -> VisualSpan
-
-    /// Calculate the new VisualSpan for the the given point
-    abstract CalculateForPoint : SnapshotPoint -> oldSpan:VisualSpan  -> VisualSpan
-
-
-    +﻿#light
+
+namespace Vim
+open Microsoft.VisualStudio.Text
+open Microsoft.VisualStudio.Text.Editor
+open Microsoft.VisualStudio.Text.Operations
+open Microsoft.VisualStudio.Text.Outlining
+open Microsoft.VisualStudio.Utilities
+open System.Diagnostics
+
+type IStatusUtil =
+
+    /// Raised when there is a special status message that needs to be reported
+    abstract OnStatus : string -> unit
+
+    /// Raised when there is a long status message that needs to be reported
+    abstract OnStatusLong : string seq -> unit 
+
+    /// Raised when there is an error message that needs to be reported
+    abstract OnError : string -> unit 
+
+/// Abstracts away VsVim's interaction with the file system to facilitate testing
+type IFileSystem =
+
+    /// Set of environment variables considered when looking for VimRC paths
+    abstract EnvironmentVariables : list<string>
+
+    /// Set of file names considered (in preference order) when looking for vim rc files
+    abstract VimRcFileNames : list<string>
+    
+    /// Get the directories to probe for RC files
+    abstract GetVimRcDirectories : unit -> seq<string>
+
+    /// Get the file paths in preference order for vim rc files
+    abstract GetVimRcFilePaths : unit -> seq<string>
+
+    /// Attempts to load the contents of the .VimRC and return both the path the file
+    /// was loaded from and it's contents a
+    abstract LoadVimRc : unit -> (string * string[]) option
+
+    /// Attempt to read all of the lines from the given file 
+    abstract ReadAllLines : path:string -> string[] option
+
+/// Wraps an ITextUndoTransaction so we can avoid all of the null checks
+type IUndoTransaction =
+
+    /// Call when it completes
+    abstract Complete : unit -> unit
+
+    /// Cancels the transaction
+    abstract Cancel : unit -> unit
+
+    inherit System.IDisposable
+
+/// Wraps all of the undo and redo operations
+type IUndoRedoOperations = 
+
+    /// StatusUtil instance that is used to report errors
+    abstract StatusUtil : IStatusUtil
+
+    /// Undo the last "count" operations
+    abstract Undo : count:int -> unit
+
+    /// Redo the last "count" operations
+    abstract Redo : count:int -> unit
+
+    /// Creates an Undo Transaction
+    abstract CreateUndoTransaction : name:string -> IUndoTransaction
+
+[<RequireQualifiedAccess>]
+type MotionArgument = 
+    | None
+    | ConsiderCloseBrace
+
+/// Responsible for implementing all of the Motion information
+type ITextViewMotionUtil = 
+
+    /// ITextView associated with the ITextViewMotionUtil
+    abstract TextView : ITextView 
+
+    /// Left "count" characters
+    abstract CharLeft: int -> MotionData option
+
+    /// Right "count" characters
+    abstract CharRight: int -> MotionData option
+    
+    /// Forward to the next occurance of the specified char on the line
+    abstract ForwardChar : char -> int -> MotionData option
+
+    /// Handle the 't' motion.  Forward till the next occurrence of the specified character on
+    /// this line
+    abstract ForwardTillChar : char -> int -> MotionData option
+
+    /// Handle the 'F' motion.  Backward to the previous occurrence of the specified character
+    /// on this line
+    abstract BackwardChar : char -> int -> MotionData option
+
+    /// Handle the 'T' motion.  Backward till to the previous occurrence of the specified character
+    abstract BackwardTillChar : char -> int -> MotionData option
+        
+    /// Implement the w/W motion
+    abstract WordForward : WordKind -> int -> MotionData
+
+    /// Implement the b/B motion
+    abstract WordBackward : WordKind -> int -> MotionData 
+        
+    /// Implement the aw motion.  This is called once the a key is seen.
+    abstract AllWord : WordKind -> int -> MotionData
+
+    /// Implement the 'e' motion.  This goes to the end of the current word.  If we're
+    /// not currently on a word it will find the next word and then go to the end of that
+    abstract EndOfWord : WordKind -> int -> MotionData 
+    
+    /// Implement an end of line motion.  Typically in response to the $ key.  Even though
+    /// this motion deals with lines, it's still a character wise motion motion. 
+    abstract EndOfLine : int -> MotionData
+
+    /// Find the first non-whitespace character as the start of the span.  This is an exclusive
+    /// motion so be careful we don't go to far forward
+    abstract FirstNonWhitespaceOnLine : unit -> MotionData 
+
+    /// Find the last non-whitespace character on the line.  Count causes it to go "count" lines
+    /// down and perform the search
+    abstract LastNonWhitespaceOnLine : int -> MotionData
+
+    /// Move to the begining of the line.  Interestingly since this command is bound to the '0' it 
+    /// can't be associated with a count.  Doing a command like 30 binds as count 30 vs. count 3 
+    /// for command '0'
+    abstract BeginingOfLine : unit -> MotionData
+
+    /// Handle the lines down to first non-whitespace motion.  This is one of the motions which 
+    /// can accept a count of 0.
+    abstract LineDownToFirstNonWhitespace : int -> MotionData 
+
+    /// Handle the - motion
+    abstract LineUpToFirstNonWhitespace : int -> MotionData
+
+    /// Get the span of "count" lines upward careful not to run off the beginning of the
+    /// buffer.  Implementation of the "k" motion
+    abstract LineUp : int -> MotionData
+
+    /// Get the span of "count" lines downward careful not to run off the end of the
+    /// buffer.  Implementation of the "j" motion
+    abstract LineDown : int -> MotionData
+
+    /// Go to the specified line number or the first line if no line number is provided 
+    abstract LineOrFirstToFirstNonWhitespace : int option -> MotionData 
+
+    /// Go to the specified line number or the last line of no line number is provided
+    abstract LineOrLastToFirstNonWhitespace : int option -> MotionData 
+
+    /// Go to the "count - 1" line from the top of the visible window.  If the count exceeds
+    /// the number of visible lines it will end on the last visible line
+    abstract LineFromTopOfVisibleWindow : int option -> MotionData
+
+    /// Go to the "count -1" line from the bottom of the visible window.  If the count 
+    /// exceeds the number of visible lines it will end on the first visible line
+    abstract LineFromBottomOfVisibleWindow : int option -> MotionData
+
+    /// Go to the middle line in the visible window.  
+    abstract LineInMiddleOfVisibleWindow : unit -> MotionData
+
+    /// Count sentences forward
+    abstract SentenceForward : count:int -> MotionData
+
+    /// Count sentences backward 
+    abstract SentenceBackward : count:int -> MotionData
+
+    /// Gets count full sentences from the cursor.  If used on a blank line this will
+    /// not return a value
+    abstract SentenceFullForward : count:int -> MotionData
+
+    /// Count paragraphs forward
+    abstract ParagraphForward : count:int -> MotionData
+
+    /// Count pargraphs backwards
+    abstract ParagraphBackward : count:int -> MotionData
+
+    /// Get count full sentences from the cursor.  
+    abstract ParagraphFullForward : count:int -> MotionData
+
+    /// Forward a section in the editor
+    abstract SectionForward : MotionArgument -> count:int -> MotionData
+
+    /// Backward a section in the editor or to an open brace
+    abstract SectionBackwardOrOpenBrace : count:int -> MotionData
+    
+    /// Backward a section in the editor or to a close brace
+    abstract SectionBackwardOrCloseBrace : count:int -> MotionData
+
+type ModeKind = 
+    | Normal = 1
+    | Insert = 2
+    | Command = 3
+    | VisualCharacter = 4
+    | VisualLine = 5
+    | VisualBlock = 6 
+    | Replace = 7
+
+    // Mode when Vim is disabled via the user
+    | Disabled = 42
+
+[<RequireQualifiedAccess>]
+type VisualKind =
+    | Character
+    | Line
+    | Block
+    with 
+    static member ofModeKind kind = 
+        match kind with 
+        | ModeKind.VisualBlock -> VisualKind.Block |> Some
+        | ModeKind.VisualLine -> VisualKind.Line |> Some
+        | ModeKind.VisualCharacter -> VisualKind.Character |> Some
+        | _ -> None
+
+/// The actual command name.  This is a wrapper over the collection of KeyInput 
+/// values which make up a command name.  
+///
+/// The intent of this type is that two values are equal if the sequence of 
+/// KeyInputs are Equal.  So a OneKeyInput can be equal to a ManyKeyInputs if the
+/// have the same values
+///
+/// It is not possible to simple store this as a string as it is possible, and 
+/// in fact likely due to certain virtual key codes which are unable to be mapped,
+/// for KeyInput values will map to a single char.  Hence to maintain proper semantics
+/// we have to use KeyInput values directly.
+[<CustomEquality; CustomComparison>]
+[<DebuggerDisplay("{ToString(),nq}")>]
+type KeyInputSet =
+    | Empty
+    | OneKeyInput of KeyInput
+    | TwoKeyInputs of KeyInput * KeyInput
+    | ManyKeyInputs of KeyInput list
+    with 
+
+    /// Returns the first KeyInput if preseent
+    member x.FirstKeyInput = 
+        match x with 
+        | Empty -> None
+        | OneKeyInput(ki) -> Some ki
+        | TwoKeyInputs(ki,_) -> Some ki
+        | ManyKeyInputs(list) -> ListUtil.tryHeadOnly list
+
+    /// Get the list of KeyInput which represent this KeyInputSet
+    member x.KeyInputs =
+        match x with 
+        | Empty -> List.empty
+        | OneKeyInput(ki) -> [ki]
+        | TwoKeyInputs(k1,k2) -> [k1;k2]
+        | ManyKeyInputs(list) -> list
+
+    /// A string representation of the name.  It is unreliable to use this for anything
+    /// other than display as two distinct KeyInput values can map to a single char
+    member x.Name = x.KeyInputs |> Seq.map (fun ki -> ki.Char) |> StringUtil.ofCharSeq
+
+    /// Length of the contained KeyInput's
+    member x.Length =
+        match x with
+        | Empty -> 0
+        | OneKeyInput(_) -> 1
+        | TwoKeyInputs(_) -> 2
+        | ManyKeyInputs(list) -> list.Length
+
+    /// Add a KeyInput to the end of this KeyInputSet and return the 
+    /// resulting value
+    member x.Add (ki) =
+        match x with 
+        | Empty -> OneKeyInput ki
+        | OneKeyInput(previous) -> TwoKeyInputs(previous,ki)
+        | TwoKeyInputs(p1,p2) -> ManyKeyInputs [p1;p2;ki]
+        | ManyKeyInputs(list) -> ManyKeyInputs (list @ [ki])
+
+    /// Does the name start with the given KeyInputSet
+    member x.StartsWith (targetName:KeyInputSet) = 
+        match targetName,x with
+        | Empty, _ -> true
+        | OneKeyInput(leftKi), OneKeyInput(rightKi) ->  leftKi = rightKi
+        | OneKeyInput(leftKi), TwoKeyInputs(rightKi,_) -> leftKi = rightKi
+        | _ -> 
+            let left = targetName.KeyInputs 
+            let right = x.KeyInputs
+            if left.Length < right.Length then
+                SeqUtil.contentsEqual (left |> Seq.ofList) (right |> Seq.ofList |> Seq.take left.Length)
+            else false
+
+    override x.GetHashCode() = 
+        match x with
+        | Empty -> 1
+        | OneKeyInput(ki) -> ki.GetHashCode()
+        | TwoKeyInputs(k1,k2) -> k1.GetHashCode() ^^^ k2.GetHashCode()
+        | ManyKeyInputs(list) -> 
+            list 
+            |> Seq.ofList
+            |> Seq.map (fun ki -> ki.GetHashCode())
+            |> Seq.sum
+
+    override x.Equals(yobj) =
+        match yobj with
+        | :? KeyInputSet as y -> 
+            match x,y with
+            | OneKeyInput(left),OneKeyInput(right) -> left = right
+            | TwoKeyInputs(l1,l2),TwoKeyInputs(r1,r2) -> l1 = r1 && l2 = r2
+            | _ -> ListUtil.contentsEqual x.KeyInputs y.KeyInputs
+        | _ -> false
+
+    static member op_Equality(this,other) = System.Collections.Generic.EqualityComparer<KeyInputSet>.Default.Equals(this,other)
+    static member op_Inequality(this,other) = not (System.Collections.Generic.EqualityComparer<KeyInputSet>.Default.Equals(this,other))
+
+    override x.ToString() =
+        x.KeyInputs
+        |> Seq.map (fun ki ->
+            if ki.Key = VimKey.NotWellKnown then ki.Char.ToString()
+            else System.String.Format("<{0}>", ki.Key)  )
+        |> StringUtil.ofStringSeq
+
+    interface System.IComparable with
+        member x.CompareTo yobj = 
+            match yobj with
+            | :? KeyInputSet as y -> 
+                let rec inner (left:KeyInput list) (right:KeyInput list) =
+                    if left.IsEmpty && right.IsEmpty then 0
+                    elif left.IsEmpty then -1
+                    elif right.IsEmpty then 1
+                    elif left.Head < right.Head then -1
+                    elif left.Head > right.Head then 1
+                    else inner (List.tail left) (List.tail right)
+                inner x.KeyInputs y.KeyInputs
+            | _ -> failwith "Cannot compare values of different types"
+
+module KeyInputSetUtil =
+
+    let ofSeq sequence = 
+        match Seq.length sequence with
+        | 0 -> KeyInputSet.Empty
+        | 1 -> KeyInputSet.OneKeyInput (Seq.nth 0 sequence)
+        | 2 -> KeyInputSet.TwoKeyInputs ((Seq.nth 0 sequence),(Seq.nth 1 sequence))
+        | _ -> sequence |> List.ofSeq |> KeyInputSet.ManyKeyInputs 
+
+    let ofList list = 
+        match list with
+        | [] -> KeyInputSet.Empty
+        | [ki] -> KeyInputSet.OneKeyInput ki
+        | _ -> 
+            match list.Length with
+            | 2 -> KeyInputSet.TwoKeyInputs ((List.nth list 0),(List.nth list 1))
+            | _ -> KeyInputSet.ManyKeyInputs list
+
+    let ofChar c = c |> KeyInputUtil.CharToKeyInput |> OneKeyInput
+
+[<RequireQualifiedAccess>]
+type ModeArgument =
+    | None
+    /// Used for transitions from Visual Mode directly to Command mode
+    | FromVisual 
+    /// When the given mode is to execute a single command then return to 
+    /// the previous mode.  The provided mode kind is the value which needs
+    /// to be switched to upon completion of the command
+    | OneTimeCommand of ModeKind
+
+type ModeSwitch =
+    | NoSwitch
+    | SwitchMode of ModeKind
+    | SwitchModeWithArgument of ModeKind * ModeArgument
+    | SwitchPreviousMode 
+
+[<RequireQualifiedAccess>]
+type CommandResult =   
+    | Completed  of ModeSwitch
+    | Error of string
+
+[<RequireQualifiedAccess>]
+type LongCommandResult =
+    | Finished of CommandResult
+    | Cancelled
+    | NeedMoreInput of (KeyInput -> LongCommandResult)
+
+[<RequireQualifiedAccess>]
+type VisualSpan =
+    | Single of VisualKind * SnapshotSpan
+    | Multiple of VisualKind * NormalizedSnapshotSpanCollection
+    with
+    member x.VisualKind = 
+        match x with
+        | Single(kind,_) -> kind
+        | Multiple(kind,_) -> kind
+
+/// Information about the attributes of Command
+[<System.Flags>]
+type CommandFlags =
+    | None = 0x0
+    /// Relates to the movement of the cursor
+    | Movement = 0x1
+    /// A Command which can be repeated
+    | Repeatable = 0x2
+    /// A Command which should not be considered when looking at last changes
+    | Special = 0x4
+    /// Can handle the escape key if provided as part of a Motion or Long command extra
+    /// input
+    | HandlesEscape = 0x8
+    /// For the purposes of change repeating the command is linked with the following
+    /// text change
+    | LinkedWithNextTextChange = 0x10
+    /// For Visual Mode commands which should reset the cursor to the original point
+    /// after completing
+    | ResetCaret = 0x20
+
+/// Representation of commands within Vim.  
+[<DebuggerDisplay("{ToString(),nq}")>]
+type Command = 
+    
+    /// Represents a Command which has no motion modifiers.  The  delegate takes 
+    /// an optional count and a Register.  If unspecified the default register
+    /// will be used
+    | SimpleCommand of KeyInputSet * CommandFlags * (int option -> Register -> CommandResult)
+
+    /// Represents a Command prefix which has an associated motion.  The delegate takes
+    /// an optional count, a Register and a MotionData value.  If unspecified the default
+    /// register will be used
+    | MotionCommand of KeyInputSet * CommandFlags * (int option -> Register -> MotionData -> CommandResult)
+
+    /// Represents a command which has a Name but then has additional unspecified input
+    /// which needs to be dealt with specially by the command.  These commands are not
+    /// repeatable.  
+    | LongCommand of KeyInputSet * CommandFlags * (int option -> Register -> LongCommandResult) 
+
+    /// Represents a command which has a name and relies on the Visual Mode Span to 
+    /// execute the command
+    | VisualCommand of KeyInputSet * CommandFlags * VisualKind * (int option -> Register -> VisualSpan -> CommandResult) 
+
+    with 
+
+    /// The raw command inputs
+    member x.KeyInputSet = 
+        match x with
+        | SimpleCommand(value,_,_ ) -> value
+        | MotionCommand(value,_,_) -> value
+        | LongCommand(value,_,_) -> value
+        | VisualCommand(value,_,_,_) -> value
+
+    /// The kind of the Command
+    member x.CommandFlags =
+        match x with
+        | SimpleCommand(_,value,_ ) -> value
+        | MotionCommand(_,value,_) -> value
+        | LongCommand(_,value,_) -> value
+        | VisualCommand(_,value,_,_) -> value
+
+    /// Is the Repeatable flag set
+    member x.IsRepeatable = Utils.IsFlagSet x.CommandFlags CommandFlags.Repeatable
+
+    /// Is the HandlesEscape flag set
+    member x.HandlesEscape = Utils.IsFlagSet x.CommandFlags CommandFlags.HandlesEscape
+
+    /// Is the Movement flag set
+    member x.IsMovement = Utils.IsFlagSet x.CommandFlags CommandFlags.Movement
+
+    /// Is the Special flag set
+    member x.IsSpecial = Utils.IsFlagSet x.CommandFlags CommandFlags.Special
+
+    override x.ToString() = System.String.Format("{0} -> {1}", x.KeyInputSet, x.CommandFlags)
+
+/// Context on how the motion is being used.  Several motions (]] for example)
+/// change behavior based on how they are being used
+[<RequireQualifiedAccess>]
+type MotionUse =
+    | Movement
+    | AfterOperator
+
+type MotionFunction = MotionUse -> int option -> MotionData option
+
+type ComplexMotionResult =
+    /// Enough input was provided to produce a simple motion style function
+    | Finished of MotionFunction 
+    | Cancelled
+    | Error of string
+    | NeedMoreInput of (KeyInput -> ComplexMotionResult)
+
+/// Represents the types of MotionCommands which exist
+type MotionCommand = 
+
+    /// Simple motion which comprises of a single KeyInput and a function which given 
+    /// a start point and count will produce the motion.  None is returned in the 
+    /// case the motion is not valid
+    | SimpleMotionCommand of KeyInputSet * MotionFunction
+
+    /// Complex motion commands take more than one KeyInput to complete.  For example 
+    /// the f,t,F and T commands all require at least one additional input.  The bool
+    /// in the middle of the tuple indicates whether or not the motion can be 
+    /// used as a cursor movement operation  
+    | ComplexMotionCommand of KeyInputSet * bool * ( unit -> ComplexMotionResult )
+
+    with
+
+    member x.KeyInputSet = 
+        match x with
+        | SimpleMotionCommand(name,_) -> name
+        | ComplexMotionCommand(name,_,_) -> name
+
+type MotionRunData = {
+    MotionCommand : MotionCommand;
+    Count : int option
+    MotionFunction : MotionFunction
+}
+
+/// The information about the particular run of a Command
+type CommandRunData = {
+    Command : Command;
+    Register : Register;
+    Count : int option;
+
+    /// For commands which took a motion this will hold the relevant information
+    /// on how the motion was ran
+    MotionRunData : MotionRunData option
+
+    /// For visual commands this holds the relevant span information
+    VisualRunData : VisualSpan option
+}
+
+type MotionResult = 
+    | Complete of MotionData * MotionRunData
+    | NeedMoreInput of (KeyInput -> MotionResult)
+    | Error of string
+    | Cancelled
+
+/// Holds the data which is global to all IMotionCapture instances
+type IMotionCaptureGlobalData =
+
+    /// Motion function used with the last f, F, t or T motion.  The 
+    // first item in the tuple is the forward version and the second item
+    // is the backwards version
+    abstract LastCharSearch : (MotionFunction * MotionFunction) option with get,set
+
+/// Responsible for capturing motions on a given ITextView
+type IMotionCapture =
+
+    /// Associated ITextView
+    abstract TextView : ITextView
+    
+    /// Set of supported MotionCommand
+    abstract MotionCommands : seq<MotionCommand>
+
+    /// Get the motion starting with the given KeyInput
+    abstract GetMotion : KeyInput -> int option -> MotionResult
+
+module CommandUtil = 
+
+    let CountOrDefault opt = 
+        match opt with 
+        | Some(count) -> count
+        | None -> 1
+
+/// Represents the types of actions which are taken when an ICommandRunner is presented
+/// with a KeyInput to run
+type RunKeyInputResult = 
+    
+    /// Ran a command which produced the attached result.  
+    | CommandRan of CommandRunData * ModeSwitch
+
+    /// Command was cancelled
+    | CommandCancelled 
+
+    /// Command ran but resulted in an error
+    | CommandErrored of CommandRunData * string
+
+    /// More input is needed to determine if there is a matching command or not
+    | NeedMoreKeyInput 
+
+    /// The ICommandRunner was asked to process a KeyInput when it was already in
+    /// the middle of processing one.  This KeyInput was hence ignored
+    | NestedRunDetected
+
+    /// No command which matches the given input
+    | NoMatchingCommand 
+
+/// Represents the different states of the ICommandRunner with respect to running a Command
+type CommandRunnerState =
+
+    /// This is the start state.  No input is on the queue and there is no interesting state
+    | NoInput
+
+    /// At least one KeyInput was run but it was not enough to disambiguate which Command to 
+    /// run.  
+    | NotEnoughInput
+
+    /// There exist many pairs of commands where one is a Motion and another is a Simple command
+    /// where the name of the Motion is a prefix of the Simple command.  The MotionCommand is 
+    /// captured in the first item of the tuple and all other commands with a matching prefix are
+    /// captured in the list
+    | NotEnoughMatchingPrefix of Command * Command list
+
+    /// Waiting for a Motion or Long Command to complete.  Enough input is present to determine this
+    /// is the command to execute but not enough to complete the execution of the command
+    | NotFinishWithCommand of Command
+
+/// Responsible for managing a set of Commands and running them
+type ICommandRunner =
+    
+    /// Set of Commands currently supported
+    abstract Commands : Command seq
+
+    /// Current state of the ICommandRunner
+    abstract State : CommandRunnerState
+
+    /// True if waiting on more input
+    abstract IsWaitingForMoreInput : bool
+
+    /// Add a Command.  If there is already a Command with the same name an exception will
+    /// be raised
+    abstract Add : Command -> unit
+
+    /// Remove a command with the specified name
+    abstract Remove : KeyInputSet -> unit
+
+    /// Process the given KeyInput.  If the command completed it will return a result.  A
+    /// None value implies more input is needed to finish the operation
+    abstract Run : KeyInput -> RunKeyInputResult
+
+    /// If currently waiting for more input on a Command, reset to the 
+    /// initial state
+    abstract ResetState : unit -> unit
+
+    /// Raised when a command is successfully run
+    [<CLIEvent>]
+    abstract CommandRan : IEvent<CommandRunData * CommandResult>
+
+/// Modes for a key remapping
+type KeyRemapMode =
+    | Normal 
+    | Visual 
+    | Select 
+    | OperatorPending 
+    | Insert 
+    | Command 
+    | Language 
+
+type KeyMappingResult =
+
+    /// No mapping exists 
+    | NoMapping 
+
+    /// Mapped to the specified KeyInputSet
+    | Mapped of KeyInputSet 
+
+    /// The mapping encountered a recursive element that had to be broken 
+    | RecursiveMapping of KeyInputSet
+
+    /// More input is needed to resolve this mapping
+    | MappingNeedsMoreInput
+
+/// Manages the key map for Vim.  Responsible for handling all key remappings
+type IKeyMap =
+
+    /// Get the mapping for the provided KeyInput for the given mode.  If no mapping exists
+    /// then a sequence of a single element containing the passed in key will be returned.  
+    /// If a recursive mapping is detected it will not be persued and treated instead as 
+    /// if the recursion did not exist
+    abstract GetKeyMapping : KeyInputSet -> KeyRemapMode -> KeyMappingResult
+
+    /// Map the given key sequence without allowing for remaping
+    abstract MapWithNoRemap : lhs:string -> rhs:string -> KeyRemapMode -> bool
+
+    /// Map the given key sequence allowing for a remap 
+    abstract MapWithRemap : lhs:string -> rhs:string -> KeyRemapMode -> bool
+
+    /// Unmap the specified key sequence for the specified mode
+    abstract Unmap : lhs:string -> KeyRemapMode -> bool
+
+    /// Clear the Key mappings for the specified mode
+    abstract Clear : KeyRemapMode -> unit
+
+    /// Clear the Key mappings for all modes
+    abstract ClearAll : unit -> unit
+
+type IMarkMap =
+    abstract IsLocalMark : char -> bool
+    abstract GetLocalMark : ITextBuffer -> char -> VirtualSnapshotPoint option
+
+    /// Setup a local mark for the given SnapshotPoint
+    abstract SetLocalMark : SnapshotPoint -> char -> unit
+    abstract GetMark : ITextBuffer -> char -> VirtualSnapshotPoint option
+    abstract SetMark : SnapshotPoint -> char -> unit
+
+    /// Get the ITextBuffer to which this global mark points to 
+    abstract GetGlobalMarkOwner : char -> ITextBuffer option
+
+    /// Get the current value of the specified global mark
+    abstract GetGlobalMark : char -> VirtualSnapshotPoint option
+
+    /// Get all of the local marks for the buffer
+    abstract GetLocalMarks : ITextBuffer -> (char * VirtualSnapshotPoint) seq
+
+    /// Get all of the available global marks
+    abstract GetGlobalMarks : unit -> (char * VirtualSnapshotPoint) seq
+
+    /// Delete the specified local mark on the ITextBuffer
+    abstract DeleteLocalMark : ITextBuffer -> char -> bool
+    abstract DeleteAllMarks : unit -> unit
+
+/// Jump list information
+type IJumpList = 
+
+    /// Current jump
+    abstract Current : SnapshotPoint option
+
+    /// Get all of the jumps in the jump list.  Returns in order of most recent to oldest
+    abstract AllJumps : (SnapshotPoint option) seq 
+
+    /// Move to the previous point in the jump list
+    abstract MovePrevious: unit -> bool
+
+    /// Move to the next point in the jump list
+    abstract MoveNext : unit -> bool
+
+    /// Add a given SnapshotPoint to the jump list
+    abstract Add : SnapshotPoint -> unit
+
+
+/// Map containing the various VIM registers
+type IRegisterMap = 
+    abstract DefaultRegisterName : char
+    abstract DefaultRegister : Register
+    abstract RegisterNames : seq<char>
+    abstract IsRegisterName : char -> bool
+    abstract GetRegister : char -> Register
+    
+/// Result of an individual search
+type SearchResult =
+    | SearchFound of SnapshotSpan
+    | SearchNotFound 
+
+[<System.Flags>]
+type SearchOptions = 
+    | None = 0x0
+
+    /// Consider the "ignorecase" option when doing the search
+    | AllowIgnoreCase = 0x1
+
+    /// Consider the "smartcase" option when doing the search
+    | AllowSmartCase = 0x2
+
+[<RequireQualifiedAccess>]
+type SearchText =
+    | Pattern of string
+    | WholeWord of string
+    | StraightText of string
+    with 
+
+    member x.RawText =
+        match x with
+        | Pattern(p) -> p
+        | WholeWord(p) -> p
+        | StraightText(p) -> p
+    
+    /// Is this a pattern
+    member x.IsPatternText = 
+        match x with
+        | Pattern(_) -> true
+        | WholeWord(_) -> false
+        | StraightText(_) -> false
+
+type SearchData = {
+    Text : SearchText;
+    Kind : SearchKind;
+    Options : SearchOptions
+}
+
+type SearchProcessResult =
+    | SearchComplete 
+    | SearchCancelled 
+    | SearchNeedMore
+
+/// Global information about searches within Vim
+type ISearchService = 
+
+    /// Last search performed
+    abstract LastSearch : SearchData with get, set
+
+    /// Raised when the LastSearch value changes
+    [<CLIEvent>]
+    abstract LastSearchChanged : IEvent<SearchData>
+
+    /// Find the next occurrence of the pattern in the buffer starting at the 
+    /// given SnapshotPoint
+    abstract FindNext : SearchData -> SnapshotPoint -> ITextStructureNavigator -> SnapshotSpan option
+
+    /// Find the next Nth occurrence of the pattern
+    abstract FindNextMultiple : SearchData -> SnapshotPoint -> ITextStructureNavigator -> count:int -> SnapshotSpan option
+
+type IIncrementalSearch = 
+    abstract InSearch : bool
+    abstract CurrentSearch : SearchData option
+
+    /// ISearchInformation instance this incremental search is associated with
+    abstract SearchService : ISearchService
+
+    /// The ITextStructureNavigator used for finding 'word' values in the ITextBuffer
+    abstract WordNavigator : ITextStructureNavigator
+
+    /// Processes the next piece of input.  Returns true when the incremental search operation is complete
+    abstract Process : KeyInput -> SearchProcessResult
+
+    /// Called when a search is about to begin
+    abstract Begin : SearchKind -> unit
+
+    [<CLIEvent>]
+    abstract CurrentSearchUpdated : IEvent<SearchData * SearchResult>
+
+    [<CLIEvent>]
+    abstract CurrentSearchCompleted : IEvent<SearchData * SearchResult>
+
+    [<CLIEvent>]
+    abstract CurrentSearchCancelled : IEvent<SearchData>
+
+type ProcessResult = 
+    | Processed
+    | ProcessNotHandled
+    | SwitchMode of ModeKind
+    | SwitchModeWithArgument of ModeKind * ModeArgument
+    | SwitchPreviousMode
+    with
+    static member OfModeSwitch mode =
+        match mode with
+        | ModeSwitch.NoSwitch -> ProcessResult.Processed
+        | ModeSwitch.SwitchMode(kind) -> ProcessResult.SwitchMode kind
+        | ModeSwitch.SwitchModeWithArgument(kind,arg) -> ProcessResult.SwitchModeWithArgument (kind,arg)
+        | ModeSwitch.SwitchPreviousMode -> ProcessResult.SwitchPreviousMode
+
+    // Is this any type of mode switch
+    member x.IsAnySwitch =
+        match x with
+        | Processed -> false
+        | ProcessNotHandled -> false
+        | SwitchMode(_) -> true
+        | SwitchModeWithArgument(_,_) -> true
+        | SwitchPreviousMode -> true
+
+type SettingKind =
+    | NumberKind
+    | StringKind    
+    | ToggleKind
+
+type SettingValue =
+    | NoValue 
+    | NumberValue of int
+    | StringValue of string
+    | ToggleValue of bool
+    | CalculatedValue of (unit -> SettingValue)
+
+    /// Get the AggregateValue of the SettingValue.  This will dig through any CalculatedValue
+    /// instances and return the actual value
+    member x.AggregateValue = 
+
+        let rec digThrough value = 
+            match value with 
+            | CalculatedValue(func) -> digThrough (func())
+            | _ -> value
+        digThrough x
+
+[<DebuggerDisplay("{Name}={Value}")>]
+type Setting = {
+    Name : string
+    Abbreviation : string
+    Kind : SettingKind
+    DefaultValue : SettingValue
+    Value : SettingValue
+    IsGlobal : bool
+} with 
+
+    member x.AggregateValue = x.Value.AggregateValue
+
+    /// Is the setting value currently set to the default value
+    member x.IsValueDefault = 
+        match x.Value with
+        | NoValue -> true
+        | _ -> false
+
+module GlobalSettingNames = 
+
+    let CaretOpacityName = "vsvimcaret"
+    let HighlightSearchName = "hlsearch"
+    let IgnoreCaseName = "ignorecase"
+    let MagicName = "magic"
+    let ScrollOffsetName = "scrolloff"
+    let SelectionName = "selection"
+    let ShiftWidthName = "shiftwidth"
+    let SmartCaseName = "smartcase"
+    let StartOfLineName = "startofline"
+    let TabStopName = "tabstop"
+    let TildeOpName = "tildeop"
+    let VisualBellName = "visualbell"
+    let VirtualEditName = "virtualedit"
+    let VimRcName = "vimrc"
+    let VimRcPathsName = "vimrcpaths"
+
+module LocalSettingNames =
+    
+    let ScrollName = "scroll"
+    let NumberName = "number"
+    let CursorLineName = "cursorline"
+
+/// Represent the setting supported by the Vim implementation.  This class **IS** mutable
+/// and the values will change.  Setting names are case sensitive but the exposed property
+/// names tend to have more familiar camel case names
+type IVimSettings =
+
+    /// Returns a sequence of all of the settings and values
+    abstract AllSettings : Setting seq
+
+    /// Try and set a setting to the passed in value.  This can fail if the value does not 
+    /// have the correct type.  The provided name can be the full name or abbreviation
+    abstract TrySetValue : settingName:string -> value:SettingValue -> bool
+
+    /// Try and set a setting to the passed in value which originates in string form.  This 
+    /// will fail if the setting is not found or the value cannot be converted to the appropriate
+    /// value
+    abstract TrySetValueFromString : settingName:string -> strValue:string -> bool
+
+    /// Get the value for the named setting.  The name can be the full setting name or an 
+    /// abbreviation
+    abstract GetSetting : settingName:string -> Setting option
+
+    /// Raised when a Setting changes
+    [<CLIEvent>]
+    abstract SettingChanged : IEvent<Setting>
+
+and IVimGlobalSettings = 
+
+    abstract IgnoreCase : bool with get, set
+    abstract ShiftWidth : int with get, set
+    abstract StartOfLine : bool with get, set
+
+    /// Opacity of the caret.  This must be an integer between values 0 and 100 which
+    /// will be converted into a double for the opacity of the caret
+    abstract CaretOpacity : int with get, set
+
+    /// Whether or not to highlight previous search patterns matching cases
+    abstract HighlightSearch : bool with get,set
+
+    /// Whether or not the magic option is set
+    abstract Magic : bool with get,set
+
+    /// Is the onemore option inside of VirtualEdit set
+    abstract IsVirtualEditOneMore : bool with get
+
+    /// Controls how many spaces a tab counts for.  
+    abstract TabStop : int with get,set
+
+    /// Controls the behavior of ~ in normal mode
+    abstract TildeOp : bool with get,set
+
+    /// Holds the scroll offset value which is the number of lines to keep visible
+    /// above the cursor after a move operation
+    abstract ScrollOffset : int with get,set
+
+    /// Holds the Selection option
+    abstract Selection : string with get,set
+
+    /// Overrides the IgnoreCase setting in certain cases if the pattern contains
+    /// any upper case letters
+    abstract SmartCase : bool with get,set
+
+    /// Retrieves the location of the loaded VimRC file.  Will be the empty string if the load 
+    /// did not succeed or has not been tried
+    abstract VimRc : string with get, set
+
+    /// Set of paths considered when looking for a .vimrc file.  Will be the empty string if the 
+    /// load has not been attempted yet
+    abstract VimRcPaths : string with get, set
+
+    /// Holds the VirtualEdit string.  
+    abstract VirtualEdit : string with get,set
+
+    /// Whether or not to use a visual indicator of errors instead of a beep
+    abstract VisualBell : bool with get,set
+
+    abstract DisableCommand: KeyInput;
+
+    inherit IVimSettings
+
+/// Settings class which is local to a given IVimBuffer.  This will hide the work of merging
+/// global settings with non-global ones
+and IVimLocalSettings =
+
+    /// Return the handle to the global IVimSettings instance
+    abstract GlobalSettings : IVimGlobalSettings
+
+    abstract Scroll : int with get,set
+
+    /// Whether or not to highlight the line the cursor is on
+    abstract CursorLine : bool with get,set
+
+    inherit IVimSettings
+
+/// Vim instance.  Global for a group of buffers
+and IVim =
+    abstract VimHost : IVimHost
+    abstract MarkMap : IMarkMap
+    abstract RegisterMap : IRegisterMap
+    abstract Settings : IVimGlobalSettings
+
+    /// IKeyMap for this IVim instance
+    abstract KeyMap : IKeyMap
+
+    /// IChangeTracker for this IVim instance
+    abstract ChangeTracker : IChangeTracker
+
+    /// ISearchService for this IVim instance
+    abstract SearchService : ISearchService
+
+    /// Is the VimRc loaded
+    abstract IsVimRcLoaded : bool
+
+    /// Create an IVimBuffer for the given IWpfTextView
+    abstract CreateBuffer : ITextView -> IVimBuffer
+
+    /// Get the IVimBuffer associated with the given view
+    abstract GetBuffer : ITextView -> IVimBuffer option
+
+    /// Get or create an IVimBuffer for the given IWpfTextView
+    abstract GetOrCreateBuffer : ITextView -> IVimBuffer
+
+    /// Get the IVimBuffer associated with the given view
+    abstract GetBufferForBuffer : ITextBuffer -> IVimBuffer option
+
+    /// Remove the IVimBuffer associated with the given view.  This will not actually close
+    /// the IVimBuffer but instead just removes it's association with the given view
+    abstract RemoveBuffer : ITextView -> bool
+
+    /// Load the VimRc file.  If the file was previously, a new load will be attempted
+    abstract LoadVimRc : IFileSystem -> createViewFunc:(unit -> ITextView) -> bool
+
+/// Main interface for the Vim editor engine so to speak. 
+and IVimBuffer =
+
+    /// Name of the buffer.  Used for items like Marks
+    abstract Name : string
+
+    /// View of the file
+    abstract TextView : ITextView
+
+    /// Underyling ITextBuffer Vim is operating under
+    abstract TextBuffer : ITextBuffer
+
+    /// Current ITextSnapshot of the ITextBuffer
+    abstract TextSnapshot : ITextSnapshot
+
+    /// Buffered KeyInput list.  When a key remapping has multiple source elements the input 
+    /// is buffered until it is completed or the ambiguity is removed.  
+    abstract BufferedRemapKeyInputs : KeyInput list
+
+    /// Owning IVim instance
+    abstract Vim : IVim
+
+    /// Associated IMarkMap
+    abstract MarkMap : IMarkMap
+
+    /// Jump list
+    abstract JumpList : IJumpList
+
+    /// ModeKind of the current IMode in the buffer
+    abstract ModeKind : ModeKind
+
+    /// Current mode of the buffer
+    abstract Mode : IMode
+
+    /// Whether or not the IVimBuffer is currently processing input
+    abstract IsProcessingInput : bool
+
+    abstract NormalMode : INormalMode 
+    abstract CommandMode : ICommandMode 
+    abstract DisabledMode : IDisabledMode
+    abstract VisualLineMode : IVisualMode
+    abstract VisualBlockMode : IVisualMode
+    abstract VisualCharacterMode : IVisualMode
+    abstract InsertMode : IMode
+    abstract ReplaceMode : IMode
+
+    /// Sequence of available Modes
+    abstract AllModes : seq<IMode>
+
+    abstract Settings : IVimLocalSettings
+    abstract RegisterMap : IRegisterMap
+
+    abstract GetRegister : char -> Register
+
+    /// Get the specified Mode
+    abstract GetMode : ModeKind -> IMode
+    
+    /// Process the KeyInput and return whether or not the input was completely handled
+    abstract Process : KeyInput -> bool
+
+    /// Can the passed in KeyInput be consumed by the current state of IVimBuffer.  The
+    /// provided KeyInput will participate in remapping based on the current mode
+    abstract CanProcess: KeyInput -> bool
+
+    /// Switch the current mode to the provided value
+    abstract SwitchMode : ModeKind -> ModeArgument -> IMode
+
+    /// Switch the buffer back to the previous mode which is returned
+    abstract SwitchPreviousMode : unit -> IMode
+
+    /// Called when the view is closed and the IVimBuffer should uninstall itself
+    /// and it's modes
+    abstract Close : unit -> unit
+    
+    /// Raised when the mode is switched
+    [<CLIEvent>]
+    abstract SwitchedMode : IEvent<IMode>
+
+    /// Raised when a key is processed.  This is raised when the KeyInput is actually
+    /// processed by Vim not when it is received.  
+    ///
+    /// Typically these occur back to back.  One example of where it does not though is 
+    /// the case of a key remapping where the source mapping contains more than one key.  
+    /// In this case the input is buffered until the second key is read and then the 
+    /// inputs are processed
+    [<CLIEvent>]
+    abstract KeyInputProcessed : IEvent<KeyInput * ProcessResult>
+
+    /// Raised when a KeyInput is received by the buffer
+    [<CLIEvent>]
+    abstract KeyInputReceived : IEvent<KeyInput>
+
+    /// Raised when a key is received but not immediately processed.  Occurs when a
+    /// key remapping has more than one source key strokes
+    [<CLIEvent>]
+    abstract KeyInputBuffered : IEvent<KeyInput>
+
+    /// Raised when an error is encountered
+    [<CLIEvent>]
+    abstract ErrorMessage : IEvent<string>
+
+    /// Raised when a status message is encountered
+    [<CLIEvent>]
+    abstract StatusMessage : IEvent<string>
+
+    /// Raised when a long status message is encountered
+    [<CLIEvent>]
+    abstract StatusMessageLong : IEvent<string seq>
+
+    /// Raised when the IVimBuffer is being closed
+    [<CLIEvent>]
+    abstract Closed : IEvent<System.EventArgs>
+
+    inherit IPropertyOwner
+
+and IMode =
+
+    /// Owning IVimBuffer
+    abstract VimBuffer : IVimBuffer 
+
+    /// What type of Mode is this
+    abstract ModeKind : ModeKind
+
+    /// Sequence of commands handled by the Mode.  
+    abstract CommandNames : seq<KeyInputSet>
+
+    /// Can the mode process this particular KeyIput at the current time
+    abstract CanProcess : KeyInput -> bool
+
+    /// Process the given KeyInput
+    abstract Process : KeyInput -> ProcessResult
+
+    /// Called when the mode is entered
+    abstract OnEnter : ModeArgument -> unit
+
+    /// Called when the mode is left
+    abstract OnLeave : unit -> unit
+
+    /// Called when the owning IVimBuffer is closed so that the mode can free up 
+    /// any resources including event handlers
+    abstract OnClose : unit -> unit
+
+
+and INormalMode =
+
+    /// Buffered input for the current command
+    abstract Command : string 
+
+    /// The ICommandRunner implementation associated with NormalMode
+    abstract CommandRunner : ICommandRunner 
+
+    /// Is in the middle of an operator pending 
+    abstract IsOperatorPending : bool
+
+    /// Is normal mode waiting for additional input on a command
+    abstract IsWaitingForInput : bool
+
+    /// Is normal mode in the middle of a character replace operation
+    abstract IsInReplace : bool
+
+    /// The IIncrementalSearch instance for normal mode
+    abstract IncrementalSearch : IIncrementalSearch
+
+    /// If we are a one-time normal mode, the mode kind we will return to
+    abstract OneTimeMode : ModeKind option
+
+    inherit IMode
+
+and ICommandMode = 
+
+    /// buffered input for the current command
+    abstract Command : string
+
+    /// Run the specified command
+    abstract RunCommand : string -> unit
+
+    inherit IMode
+
+and IVisualMode = 
+
+    /// True during the duration of an explicit caret move from within Visual Mode.  Will be 
+    /// false in cases where the caret is moved by a non-Vim item such as the user clicking
+    /// or a third party component repositioning the caret
+    abstract InExplicitMove : bool
+
+    /// The ICommandRunner implementation associated with NormalMode
+    abstract CommandRunner : ICommandRunner 
+
+    /// Asks Visual Mode to reset what it perceives to be the original selection.  Instead it 
+    /// views the current selection as the original selection for entering the mode
+    abstract SyncSelection : unit -> unit
+
+    inherit IMode 
+    
+and IDisabledMode =
+    
+    /// Help message to display 
+    abstract HelpMessage : string 
+
+    inherit IMode
+
+and IChangeTracker =
+    
+    abstract LastChange : RepeatableChange option
+
+/// Represents a change which is repeatable 
+and RepeatableChange =
+    | CommandChange of CommandRunData
+    | TextChange of string
+    | LinkedChange of RepeatableChange * RepeatableChange
+
+/// Responsible for calculating the new Span for a VisualMode change
+type IVisualSpanCalculator =
+
+    /// Calculate the new VisualSpan 
+    abstract CalculateForTextView : textView:ITextView -> oldspan:VisualSpan -> VisualSpan
+
+    /// Calculate the new VisualSpan for the the given point
+    abstract CalculateForPoint : SnapshotPoint -> oldSpan:VisualSpan  -> VisualSpan
+
+
+    